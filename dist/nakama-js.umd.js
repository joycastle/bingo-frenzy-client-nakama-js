(function (global, factory) {
  typeof exports === 'object' && typeof module !== 'undefined' ? factory(exports) :
  typeof define === 'function' && define.amd ? define(['exports'], factory) :
  (factory((global.nakamajs = {})));
}(this, (function (exports) { 'use strict';

  (function () {

    var object = (
      // #34: CommonJS
      typeof exports === 'object' && exports !== null &&
      typeof exports.nodeType !== 'number' ?
        exports :
      // #8: web workers
      typeof self != 'undefined' ?
        self :
      // #31: ExtendScript
        $.global
    );

    var chars = 'ABCDEFGHIJKLMNOPQRSTUVWXYZabcdefghijklmnopqrstuvwxyz0123456789+/=';

    function InvalidCharacterError(message) {
      this.message = message;
    }
    InvalidCharacterError.prototype = new Error;
    InvalidCharacterError.prototype.name = 'InvalidCharacterError';

    // encoder
    // [https://gist.github.com/999166] by [https://github.com/nignag]
    object.btoa || (
    object.btoa = function (input) {
      var str = String(input);
      for (
        // initialize result and counter
        var block, charCode, idx = 0, map = chars, output = '';
        // if the next str index does not exist:
        //   change the mapping table to "="
        //   check if d has no fractional digits
        str.charAt(idx | 0) || (map = '=', idx % 1);
        // "8 - idx % 1 * 8" generates the sequence 2, 4, 6, 8
        output += map.charAt(63 & block >> 8 - idx % 1 * 8)
      ) {
        charCode = str.charCodeAt(idx += 3/4);
        if (charCode > 0xFF) {
          throw new InvalidCharacterError("'btoa' failed: The string to be encoded contains characters outside of the Latin1 range.");
        }
        block = block << 8 | charCode;
      }
      return output;
    });

    // decoder
    // [https://gist.github.com/1020396] by [https://github.com/atk]
    object.atob || (
    object.atob = function (input) {
      var str = String(input).replace(/[=]+$/, ''); // #31: ExtendScript bad parse of /=
      if (str.length % 4 == 1) {
        throw new InvalidCharacterError("'atob' failed: The string to be decoded is not correctly encoded.");
      }
      for (
        // initialize result and counters
        var bc = 0, bs, buffer, idx = 0, output = '';
        // get next character
        buffer = str.charAt(idx++);
        // character found in table? initialize bit storage and add its ascii value;
        ~buffer && (bs = bc % 4 ? bs * 64 + buffer : buffer,
          // and if not first of each 4 characters,
          // convert the first 8 bits to one ascii character
          bc++ % 4) ? output += String.fromCharCode(255 & bs >> (-2 * bc & 6)) : 0
      ) {
        // try to find character in table (0-63, not found => -1)
        buffer = chars.indexOf(buffer);
      }
      return output;
    });

  }());

  (function(self) {

    if (self.fetch) {
      return
    }

    var support = {
      searchParams: 'URLSearchParams' in self,
      iterable: 'Symbol' in self && 'iterator' in Symbol,
      blob: 'FileReader' in self && 'Blob' in self && (function() {
        try {
          new Blob();
          return true
        } catch(e) {
          return false
        }
      })(),
      formData: 'FormData' in self,
      arrayBuffer: 'ArrayBuffer' in self
    };

    if (support.arrayBuffer) {
      var viewClasses = [
        '[object Int8Array]',
        '[object Uint8Array]',
        '[object Uint8ClampedArray]',
        '[object Int16Array]',
        '[object Uint16Array]',
        '[object Int32Array]',
        '[object Uint32Array]',
        '[object Float32Array]',
        '[object Float64Array]'
      ];

      var isDataView = function(obj) {
        return obj && DataView.prototype.isPrototypeOf(obj)
      };

      var isArrayBufferView = ArrayBuffer.isView || function(obj) {
        return obj && viewClasses.indexOf(Object.prototype.toString.call(obj)) > -1
      };
    }

    function normalizeName(name) {
      if (typeof name !== 'string') {
        name = String(name);
      }
      if (/[^a-z0-9\-#$%&'*+.\^_`|~]/i.test(name)) {
        throw new TypeError('Invalid character in header field name')
      }
      return name.toLowerCase()
    }

    function normalizeValue(value) {
      if (typeof value !== 'string') {
        value = String(value);
      }
      return value
    }

    // Build a destructive iterator for the value list
    function iteratorFor(items) {
      var iterator = {
        next: function() {
          var value = items.shift();
          return {done: value === undefined, value: value}
        }
      };

      if (support.iterable) {
        iterator[Symbol.iterator] = function() {
          return iterator
        };
      }

      return iterator
    }

    function Headers(headers) {
      this.map = {};

      if (headers instanceof Headers) {
        headers.forEach(function(value, name) {
          this.append(name, value);
        }, this);
      } else if (Array.isArray(headers)) {
        headers.forEach(function(header) {
          this.append(header[0], header[1]);
        }, this);
      } else if (headers) {
        Object.getOwnPropertyNames(headers).forEach(function(name) {
          this.append(name, headers[name]);
        }, this);
      }
    }

    Headers.prototype.append = function(name, value) {
      name = normalizeName(name);
      value = normalizeValue(value);
      var oldValue = this.map[name];
      this.map[name] = oldValue ? oldValue+','+value : value;
    };

    Headers.prototype['delete'] = function(name) {
      delete this.map[normalizeName(name)];
    };

    Headers.prototype.get = function(name) {
      name = normalizeName(name);
      return this.has(name) ? this.map[name] : null
    };

    Headers.prototype.has = function(name) {
      return this.map.hasOwnProperty(normalizeName(name))
    };

    Headers.prototype.set = function(name, value) {
      this.map[normalizeName(name)] = normalizeValue(value);
    };

    Headers.prototype.forEach = function(callback, thisArg) {
      for (var name in this.map) {
        if (this.map.hasOwnProperty(name)) {
          callback.call(thisArg, this.map[name], name, this);
        }
      }
    };

    Headers.prototype.keys = function() {
      var items = [];
      this.forEach(function(value, name) { items.push(name); });
      return iteratorFor(items)
    };

    Headers.prototype.values = function() {
      var items = [];
      this.forEach(function(value) { items.push(value); });
      return iteratorFor(items)
    };

    Headers.prototype.entries = function() {
      var items = [];
      this.forEach(function(value, name) { items.push([name, value]); });
      return iteratorFor(items)
    };

    if (support.iterable) {
      Headers.prototype[Symbol.iterator] = Headers.prototype.entries;
    }

    function consumed(body) {
      if (body.bodyUsed) {
        return Promise.reject(new TypeError('Already read'))
      }
      body.bodyUsed = true;
    }

    function fileReaderReady(reader) {
      return new Promise(function(resolve, reject) {
        reader.onload = function() {
          resolve(reader.result);
        };
        reader.onerror = function() {
          reject(reader.error);
        };
      })
    }

    function readBlobAsArrayBuffer(blob) {
      var reader = new FileReader();
      var promise = fileReaderReady(reader);
      reader.readAsArrayBuffer(blob);
      return promise
    }

    function readBlobAsText(blob) {
      var reader = new FileReader();
      var promise = fileReaderReady(reader);
      reader.readAsText(blob);
      return promise
    }

    function readArrayBufferAsText(buf) {
      var view = new Uint8Array(buf);
      var chars = new Array(view.length);

      for (var i = 0; i < view.length; i++) {
        chars[i] = String.fromCharCode(view[i]);
      }
      return chars.join('')
    }

    function bufferClone(buf) {
      if (buf.slice) {
        return buf.slice(0)
      } else {
        var view = new Uint8Array(buf.byteLength);
        view.set(new Uint8Array(buf));
        return view.buffer
      }
    }

    function Body() {
      this.bodyUsed = false;

      this._initBody = function(body) {
        this._bodyInit = body;
        if (!body) {
          this._bodyText = '';
        } else if (typeof body === 'string') {
          this._bodyText = body;
        } else if (support.blob && Blob.prototype.isPrototypeOf(body)) {
          this._bodyBlob = body;
        } else if (support.formData && FormData.prototype.isPrototypeOf(body)) {
          this._bodyFormData = body;
        } else if (support.searchParams && URLSearchParams.prototype.isPrototypeOf(body)) {
          this._bodyText = body.toString();
        } else if (support.arrayBuffer && support.blob && isDataView(body)) {
          this._bodyArrayBuffer = bufferClone(body.buffer);
          // IE 10-11 can't handle a DataView body.
          this._bodyInit = new Blob([this._bodyArrayBuffer]);
        } else if (support.arrayBuffer && (ArrayBuffer.prototype.isPrototypeOf(body) || isArrayBufferView(body))) {
          this._bodyArrayBuffer = bufferClone(body);
        } else {
          throw new Error('unsupported BodyInit type')
        }

        if (!this.headers.get('content-type')) {
          if (typeof body === 'string') {
            this.headers.set('content-type', 'text/plain;charset=UTF-8');
          } else if (this._bodyBlob && this._bodyBlob.type) {
            this.headers.set('content-type', this._bodyBlob.type);
          } else if (support.searchParams && URLSearchParams.prototype.isPrototypeOf(body)) {
            this.headers.set('content-type', 'application/x-www-form-urlencoded;charset=UTF-8');
          }
        }
      };

      if (support.blob) {
        this.blob = function() {
          var rejected = consumed(this);
          if (rejected) {
            return rejected
          }

          if (this._bodyBlob) {
            return Promise.resolve(this._bodyBlob)
          } else if (this._bodyArrayBuffer) {
            return Promise.resolve(new Blob([this._bodyArrayBuffer]))
          } else if (this._bodyFormData) {
            throw new Error('could not read FormData body as blob')
          } else {
            return Promise.resolve(new Blob([this._bodyText]))
          }
        };

        this.arrayBuffer = function() {
          if (this._bodyArrayBuffer) {
            return consumed(this) || Promise.resolve(this._bodyArrayBuffer)
          } else {
            return this.blob().then(readBlobAsArrayBuffer)
          }
        };
      }

      this.text = function() {
        var rejected = consumed(this);
        if (rejected) {
          return rejected
        }

        if (this._bodyBlob) {
          return readBlobAsText(this._bodyBlob)
        } else if (this._bodyArrayBuffer) {
          return Promise.resolve(readArrayBufferAsText(this._bodyArrayBuffer))
        } else if (this._bodyFormData) {
          throw new Error('could not read FormData body as text')
        } else {
          return Promise.resolve(this._bodyText)
        }
      };

      if (support.formData) {
        this.formData = function() {
          return this.text().then(decode)
        };
      }

      this.json = function() {
        return this.text().then(JSON.parse)
      };

      return this
    }

    // HTTP methods whose capitalization should be normalized
    var methods = ['DELETE', 'GET', 'HEAD', 'OPTIONS', 'POST', 'PUT'];

    function normalizeMethod(method) {
      var upcased = method.toUpperCase();
      return (methods.indexOf(upcased) > -1) ? upcased : method
    }

    function Request(input, options) {
      options = options || {};
      var body = options.body;

      if (input instanceof Request) {
        if (input.bodyUsed) {
          throw new TypeError('Already read')
        }
        this.url = input.url;
        this.credentials = input.credentials;
        if (!options.headers) {
          this.headers = new Headers(input.headers);
        }
        this.method = input.method;
        this.mode = input.mode;
        if (!body && input._bodyInit != null) {
          body = input._bodyInit;
          input.bodyUsed = true;
        }
      } else {
        this.url = String(input);
      }

      this.credentials = options.credentials || this.credentials || 'omit';
      if (options.headers || !this.headers) {
        this.headers = new Headers(options.headers);
      }
      this.method = normalizeMethod(options.method || this.method || 'GET');
      this.mode = options.mode || this.mode || null;
      this.referrer = null;

      if ((this.method === 'GET' || this.method === 'HEAD') && body) {
        throw new TypeError('Body not allowed for GET or HEAD requests')
      }
      this._initBody(body);
    }

    Request.prototype.clone = function() {
      return new Request(this, { body: this._bodyInit })
    };

    function decode(body) {
      var form = new FormData();
      body.trim().split('&').forEach(function(bytes) {
        if (bytes) {
          var split = bytes.split('=');
          var name = split.shift().replace(/\+/g, ' ');
          var value = split.join('=').replace(/\+/g, ' ');
          form.append(decodeURIComponent(name), decodeURIComponent(value));
        }
      });
      return form
    }

    function parseHeaders(rawHeaders) {
      var headers = new Headers();
      // Replace instances of \r\n and \n followed by at least one space or horizontal tab with a space
      // https://tools.ietf.org/html/rfc7230#section-3.2
      var preProcessedHeaders = rawHeaders.replace(/\r?\n[\t ]+/g, ' ');
      preProcessedHeaders.split(/\r?\n/).forEach(function(line) {
        var parts = line.split(':');
        var key = parts.shift().trim();
        if (key) {
          var value = parts.join(':').trim();
          headers.append(key, value);
        }
      });
      return headers
    }

    Body.call(Request.prototype);

    function Response(bodyInit, options) {
      if (!options) {
        options = {};
      }

      this.type = 'default';
      this.status = options.status === undefined ? 200 : options.status;
      this.ok = this.status >= 200 && this.status < 300;
      this.statusText = 'statusText' in options ? options.statusText : 'OK';
      this.headers = new Headers(options.headers);
      this.url = options.url || '';
      this._initBody(bodyInit);
    }

    Body.call(Response.prototype);

    Response.prototype.clone = function() {
      return new Response(this._bodyInit, {
        status: this.status,
        statusText: this.statusText,
        headers: new Headers(this.headers),
        url: this.url
      })
    };

    Response.error = function() {
      var response = new Response(null, {status: 0, statusText: ''});
      response.type = 'error';
      return response
    };

    var redirectStatuses = [301, 302, 303, 307, 308];

    Response.redirect = function(url, status) {
      if (redirectStatuses.indexOf(status) === -1) {
        throw new RangeError('Invalid status code')
      }

      return new Response(null, {status: status, headers: {location: url}})
    };

    self.Headers = Headers;
    self.Request = Request;
    self.Response = Response;

    self.fetch = function(input, init) {
      return new Promise(function(resolve, reject) {
        var request = new Request(input, init);
        var xhr = new XMLHttpRequest();

        xhr.onload = function() {
          var options = {
            status: xhr.status,
            statusText: xhr.statusText,
            headers: parseHeaders(xhr.getAllResponseHeaders() || '')
          };
          options.url = 'responseURL' in xhr ? xhr.responseURL : options.headers.get('X-Request-URL');
          var body = 'response' in xhr ? xhr.response : xhr.responseText;
          resolve(new Response(body, options));
        };

        xhr.onerror = function() {
          reject(new TypeError('Network request failed'));
        };

        xhr.ontimeout = function() {
          reject(new TypeError('Network request failed'));
        };

        xhr.open(request.method, request.url, true);

        if (request.credentials === 'include') {
          xhr.withCredentials = true;
        } else if (request.credentials === 'omit') {
          xhr.withCredentials = false;
        }

        if ('responseType' in xhr && support.blob) {
          xhr.responseType = 'blob';
        }

        request.headers.forEach(function(value, name) {
          xhr.setRequestHeader(name, value);
        });

        xhr.send(typeof request._bodyInit === 'undefined' ? null : request._bodyInit);
      })
    };
    self.fetch.polyfill = true;
  })(typeof self !== 'undefined' ? self : window);

  /*! *****************************************************************************
  Copyright (c) Microsoft Corporation. All rights reserved.
  Licensed under the Apache License, Version 2.0 (the "License"); you may not use
  this file except in compliance with the License. You may obtain a copy of the
  License at http://www.apache.org/licenses/LICENSE-2.0

  THIS CODE IS PROVIDED ON AN *AS IS* BASIS, WITHOUT WARRANTIES OR CONDITIONS OF ANY
  KIND, EITHER EXPRESS OR IMPLIED, INCLUDING WITHOUT LIMITATION ANY IMPLIED
  WARRANTIES OR CONDITIONS OF TITLE, FITNESS FOR A PARTICULAR PURPOSE,
  MERCHANTABLITY OR NON-INFRINGEMENT.

  See the Apache Version 2.0 License for specific language governing permissions
  and limitations under the License.
  ***************************************************************************** */

  var __assign = function() {
      __assign = Object.assign || function __assign(t) {
          for (var s, i = 1, n = arguments.length; i < n; i++) {
              s = arguments[i];
              for (var p in s) if (Object.prototype.hasOwnProperty.call(s, p)) t[p] = s[p];
          }
          return t;
      };
      return __assign.apply(this, arguments);
  };

  var BASE_PATH = "http://127.0.0.1:80";
  var NakamaApi = function (configuration) {
      if (configuration === void 0) { configuration = {
          basePath: BASE_PATH,
          bearerToken: "",
          password: "",
          username: "",
          timeoutMs: 5000,
      }; }
      var napi = {
          doFetch: function (urlPath, method, queryParams, body, options) {
              var urlQuery = "?" + Object.keys(queryParams)
                  .map(function (k) {
                  if (queryParams[k] instanceof Array) {
                      return queryParams[k].reduce(function (prev, curr) {
                          return prev + encodeURIComponent(k) + "=" + encodeURIComponent(curr) + "&";
                      }, "");
                  }
                  else {
                      if (queryParams[k] != null) {
                          return encodeURIComponent(k) + "=" + encodeURIComponent(queryParams[k]) + "&";
                      }
                  }
              })
                  .join("");
              var fetchOptions = __assign({ method: method }, options);
              fetchOptions.headers = __assign({}, options.headers);
              if (configuration.bearerToken) {
                  fetchOptions.headers["Authorization"] = "Bearer " + configuration.bearerToken;
              }
              else if (configuration.username) {
                  fetchOptions.headers["Authorization"] = "Basic " + btoa(configuration.username + ":" + configuration.password);
              }
              if (!Object.keys(fetchOptions.headers).includes("Accept")) {
                  fetchOptions.headers["Accept"] = "application/json";
              }
              if (!Object.keys(fetchOptions.headers).includes("Content-Type")) {
                  fetchOptions.headers["Content-Type"] = "application/json";
              }
              Object.keys(fetchOptions.headers).forEach(function (key) {
                  if (!fetchOptions.headers[key]) {
                      delete fetchOptions.headers[key];
                  }
              });
              fetchOptions.body = body;
              return Promise.race([
                  fetch(configuration.basePath + urlPath + urlQuery, fetchOptions).then(function (response) {
                      if (response.status == 204) {
                          return response;
                      }
                      else if (response.status >= 200 && response.status < 300) {
                          return response.json();
                      }
                      else {
                          throw new Error(String(response.status));
                      }
                  }),
                  new Promise(function (_, reject) {
                      return setTimeout(reject, configuration.timeoutMs, new Error("Request timed out."));
                  }),
              ]);
          },
          healthcheck: function (options) {
              if (options === void 0) { options = {}; }
              var urlPath = "/healthcheck";
              var queryParams = {};
              var _body = null;
              return napi.doFetch(urlPath, "GET", queryParams, _body, options);
          },
          getAccount: function (options) {
              if (options === void 0) { options = {}; }
              var urlPath = "/v2/account";
              var queryParams = {};
<<<<<<< HEAD
              var urlQuery = "?" + Object.keys(queryParams)
                  .map(function (k) {
                  if (queryParams[k] instanceof Array) {
                      return queryParams[k].reduce(function (prev, curr) {
                          return prev + encodeURIComponent(k) + "=" + encodeURIComponent(curr) + "&";
                      }, "");
                  }
                  else {
                      if (queryParams[k] != null) {
                          return encodeURIComponent(k) + "=" + encodeURIComponent(queryParams[k]) + "&";
                      }
                  }
              })
                  .join("");
              var fetchOptions = __assign({ method: "GET" }, options);
              var headers = {
                  "Accept": "application/json",
                  "Content-Type": "application/json",
              };
              if (configuration.bearerToken) {
                  headers["Authorization"] = "Bearer " + configuration.bearerToken;
              }
              else if (configuration.username) {
                  headers["Authorization"] = "Basic " + btoa(configuration.username + ":" + configuration.password);
              }
              fetchOptions.headers = __assign({}, headers, options.headers);
              return Promise.race([
                  fetch(configuration.basePath + urlPath + urlQuery, fetchOptions).then(function (response) {
                      if (response.status >= 200 && response.status < 300) {
                          return response.json();
                      }
                      else {
                          throw new Error(String(response.status));
                      }
                  }),
                  new Promise(function (_, reject) {
                      return setTimeout(reject, configuration.timeoutMs, new Error("Request timed out."));
                  }),
              ]);
=======
              var _body = null;
              return napi.doFetch(urlPath, "GET", queryParams, _body, options);
>>>>>>> 9954a62d
          },
          updateAccount: function (body, options) {
              if (options === void 0) { options = {}; }
              if (body === null || body === undefined) {
                  throw new Error("'body' is a required parameter but is null or undefined.");
              }
              var urlPath = "/v2/account";
              var queryParams = {};
<<<<<<< HEAD
              var urlQuery = "?" + Object.keys(queryParams)
                  .map(function (k) {
                  if (queryParams[k] instanceof Array) {
                      return queryParams[k].reduce(function (prev, curr) {
                          return prev + encodeURIComponent(k) + "=" + encodeURIComponent(curr) + "&";
                      }, "");
                  }
                  else {
                      if (queryParams[k] != null) {
                          return encodeURIComponent(k) + "=" + encodeURIComponent(queryParams[k]) + "&";
                      }
                  }
              })
                  .join("");
              var fetchOptions = __assign({ method: "PUT" }, options);
              var headers = {
                  "Accept": "application/json",
                  "Content-Type": "application/json",
              };
              if (configuration.bearerToken) {
                  headers["Authorization"] = "Bearer " + configuration.bearerToken;
              }
              else if (configuration.username) {
                  headers["Authorization"] = "Basic " + btoa(configuration.username + ":" + configuration.password);
              }
              fetchOptions.headers = __assign({}, headers, options.headers);
              fetchOptions.body = JSON.stringify(body || {});
              return Promise.race([
                  fetch(configuration.basePath + urlPath + urlQuery, fetchOptions).then(function (response) {
                      if (response.status >= 200 && response.status < 300) {
                          return response.json();
                      }
                      else {
                          throw new Error(String(response.status));
                      }
                  }),
                  new Promise(function (_, reject) {
                      return setTimeout(reject, configuration.timeoutMs, new Error("Request timed out."));
                  }),
              ]);
=======
              var _body = null;
              _body = JSON.stringify(body || {});
              return napi.doFetch(urlPath, "PUT", queryParams, _body, options);
>>>>>>> 9954a62d
          },
          authenticateCustom: function (body, create, username, options) {
              if (options === void 0) { options = {}; }
              if (body === null || body === undefined) {
                  throw new Error("'body' is a required parameter but is null or undefined.");
              }
              var urlPath = "/v2/account/authenticate/custom";
              var queryParams = {
                  create: create,
                  username: username,
              };
<<<<<<< HEAD
              var urlQuery = "?" + Object.keys(queryParams)
                  .map(function (k) {
                  if (queryParams[k] instanceof Array) {
                      return queryParams[k].reduce(function (prev, curr) {
                          return prev + encodeURIComponent(k) + "=" + encodeURIComponent(curr) + "&";
                      }, "");
                  }
                  else {
                      if (queryParams[k] != null) {
                          return encodeURIComponent(k) + "=" + encodeURIComponent(queryParams[k]) + "&";
                      }
                  }
              })
                  .join("");
              var fetchOptions = __assign({ method: "POST" }, options);
              var headers = {
                  "Accept": "application/json",
                  "Content-Type": "application/json",
              };
              if (configuration.bearerToken) {
                  headers["Authorization"] = "Bearer " + configuration.bearerToken;
              }
              else if (configuration.username) {
                  headers["Authorization"] = "Basic " + btoa(configuration.username + ":" + configuration.password);
              }
              fetchOptions.headers = __assign({}, headers, options.headers);
              fetchOptions.body = JSON.stringify(body || {});
              return Promise.race([
                  fetch(configuration.basePath + urlPath + urlQuery, fetchOptions).then(function (response) {
                      if (response.status >= 200 && response.status < 300) {
                          return response.json();
                      }
                      else {
                          throw new Error(String(response.status));
                      }
                  }),
                  new Promise(function (_, reject) {
                      return setTimeout(reject, configuration.timeoutMs, new Error("Request timed out."));
                  }),
              ]);
=======
              var _body = null;
              _body = JSON.stringify(body || {});
              return napi.doFetch(urlPath, "POST", queryParams, _body, options);
>>>>>>> 9954a62d
          },
          authenticateDevice: function (body, create, username, options) {
              if (options === void 0) { options = {}; }
              if (body === null || body === undefined) {
                  throw new Error("'body' is a required parameter but is null or undefined.");
              }
              var urlPath = "/v2/account/authenticate/device";
              var queryParams = {
                  create: create,
                  username: username,
              };
<<<<<<< HEAD
              var urlQuery = "?" + Object.keys(queryParams)
                  .map(function (k) {
                  if (queryParams[k] instanceof Array) {
                      return queryParams[k].reduce(function (prev, curr) {
                          return prev + encodeURIComponent(k) + "=" + encodeURIComponent(curr) + "&";
                      }, "");
                  }
                  else {
                      if (queryParams[k] != null) {
                          return encodeURIComponent(k) + "=" + encodeURIComponent(queryParams[k]) + "&";
                      }
                  }
              })
                  .join("");
              var fetchOptions = __assign({ method: "POST" }, options);
              var headers = {
                  "Accept": "application/json",
                  "Content-Type": "application/json",
              };
              if (configuration.bearerToken) {
                  headers["Authorization"] = "Bearer " + configuration.bearerToken;
              }
              else if (configuration.username) {
                  headers["Authorization"] = "Basic " + btoa(configuration.username + ":" + configuration.password);
              }
              fetchOptions.headers = __assign({}, headers, options.headers);
              fetchOptions.body = JSON.stringify(body || {});
              return Promise.race([
                  fetch(configuration.basePath + urlPath + urlQuery, fetchOptions).then(function (response) {
                      if (response.status >= 200 && response.status < 300) {
                          return response.json();
                      }
                      else {
                          throw new Error(String(response.status));
                      }
                  }),
                  new Promise(function (_, reject) {
                      return setTimeout(reject, configuration.timeoutMs, new Error("Request timed out."));
                  }),
              ]);
=======
              var _body = null;
              _body = JSON.stringify(body || {});
              return napi.doFetch(urlPath, "POST", queryParams, _body, options);
>>>>>>> 9954a62d
          },
          authenticateEmail: function (body, create, username, options) {
              if (options === void 0) { options = {}; }
              if (body === null || body === undefined) {
                  throw new Error("'body' is a required parameter but is null or undefined.");
              }
              var urlPath = "/v2/account/authenticate/email";
              var queryParams = {
                  create: create,
                  username: username,
              };
<<<<<<< HEAD
              var urlQuery = "?" + Object.keys(queryParams)
                  .map(function (k) {
                  if (queryParams[k] instanceof Array) {
                      return queryParams[k].reduce(function (prev, curr) {
                          return prev + encodeURIComponent(k) + "=" + encodeURIComponent(curr) + "&";
                      }, "");
                  }
                  else {
                      if (queryParams[k] != null) {
                          return encodeURIComponent(k) + "=" + encodeURIComponent(queryParams[k]) + "&";
                      }
                  }
              })
                  .join("");
              var fetchOptions = __assign({ method: "POST" }, options);
              var headers = {
                  "Accept": "application/json",
                  "Content-Type": "application/json",
              };
              if (configuration.bearerToken) {
                  headers["Authorization"] = "Bearer " + configuration.bearerToken;
              }
              else if (configuration.username) {
                  headers["Authorization"] = "Basic " + btoa(configuration.username + ":" + configuration.password);
              }
              fetchOptions.headers = __assign({}, headers, options.headers);
              fetchOptions.body = JSON.stringify(body || {});
              return Promise.race([
                  fetch(configuration.basePath + urlPath + urlQuery, fetchOptions).then(function (response) {
                      if (response.status >= 200 && response.status < 300) {
                          return response.json();
                      }
                      else {
                          throw new Error(String(response.status));
                      }
                  }),
                  new Promise(function (_, reject) {
                      return setTimeout(reject, configuration.timeoutMs, new Error("Request timed out."));
                  }),
              ]);
=======
              var _body = null;
              _body = JSON.stringify(body || {});
              return napi.doFetch(urlPath, "POST", queryParams, _body, options);
>>>>>>> 9954a62d
          },
          authenticateFacebook: function (body, create, username, sync, options) {
              if (options === void 0) { options = {}; }
              if (body === null || body === undefined) {
                  throw new Error("'body' is a required parameter but is null or undefined.");
              }
              var urlPath = "/v2/account/authenticate/facebook";
              var queryParams = {
                  create: create,
                  username: username,
                  sync: sync,
              };
<<<<<<< HEAD
              if (configuration.bearerToken) {
                  headers["Authorization"] = "Bearer " + configuration.bearerToken;
              }
              else if (configuration.username) {
                  headers["Authorization"] = "Basic " + btoa(configuration.username + ":" + configuration.password);
              }
              fetchOptions.headers = __assign({}, headers, options.headers);
              fetchOptions.body = JSON.stringify(body || {});
              return Promise.race([
                  fetch(configuration.basePath + urlPath + urlQuery, fetchOptions).then(function (response) {
                      if (response.status >= 200 && response.status < 300) {
                          return response.json();
                      }
                      else {
                          throw new Error(String(response.status));
                      }
                  }),
                  new Promise(function (_, reject) {
                      return setTimeout(reject, configuration.timeoutMs, new Error("Request timed out."));
                  }),
              ]);
=======
              var _body = null;
              _body = JSON.stringify(body || {});
              return napi.doFetch(urlPath, "POST", queryParams, _body, options);
>>>>>>> 9954a62d
          },
          authenticateGameCenter: function (body, create, username, options) {
              if (options === void 0) { options = {}; }
              if (body === null || body === undefined) {
                  throw new Error("'body' is a required parameter but is null or undefined.");
              }
              var urlPath = "/v2/account/authenticate/gamecenter";
              var queryParams = {
                  create: create,
                  username: username,
              };
<<<<<<< HEAD
              var urlQuery = "?" + Object.keys(queryParams)
                  .map(function (k) {
                  if (queryParams[k] instanceof Array) {
                      return queryParams[k].reduce(function (prev, curr) {
                          return prev + encodeURIComponent(k) + "=" + encodeURIComponent(curr) + "&";
                      }, "");
                  }
                  else {
                      if (queryParams[k] != null) {
                          return encodeURIComponent(k) + "=" + encodeURIComponent(queryParams[k]) + "&";
                      }
                  }
              })
                  .join("");
              var fetchOptions = __assign({ method: "POST" }, options);
              var headers = {
                  "Accept": "application/json",
                  "Content-Type": "application/json",
              };
              if (configuration.bearerToken) {
                  headers["Authorization"] = "Bearer " + configuration.bearerToken;
              }
              else if (configuration.username) {
                  headers["Authorization"] = "Basic " + btoa(configuration.username + ":" + configuration.password);
              }
              fetchOptions.headers = __assign({}, headers, options.headers);
              fetchOptions.body = JSON.stringify(body || {});
              return Promise.race([
                  fetch(configuration.basePath + urlPath + urlQuery, fetchOptions).then(function (response) {
                      if (response.status >= 200 && response.status < 300) {
                          return response.json();
                      }
                      else {
                          throw new Error(String(response.status));
                      }
                  }),
                  new Promise(function (_, reject) {
                      return setTimeout(reject, configuration.timeoutMs, new Error("Request timed out."));
                  }),
              ]);
=======
              var _body = null;
              _body = JSON.stringify(body || {});
              return napi.doFetch(urlPath, "POST", queryParams, _body, options);
>>>>>>> 9954a62d
          },
          authenticateGoogle: function (body, create, username, options) {
              if (options === void 0) { options = {}; }
              if (body === null || body === undefined) {
                  throw new Error("'body' is a required parameter but is null or undefined.");
              }
              var urlPath = "/v2/account/authenticate/google";
              var queryParams = {
                  create: create,
                  username: username,
              };
<<<<<<< HEAD
              var urlQuery = "?" + Object.keys(queryParams)
                  .map(function (k) {
                  if (queryParams[k] instanceof Array) {
                      return queryParams[k].reduce(function (prev, curr) {
                          return prev + encodeURIComponent(k) + "=" + encodeURIComponent(curr) + "&";
                      }, "");
                  }
                  else {
                      if (queryParams[k] != null) {
                          return encodeURIComponent(k) + "=" + encodeURIComponent(queryParams[k]) + "&";
                      }
                  }
              })
                  .join("");
              var fetchOptions = __assign({ method: "POST" }, options);
              var headers = {
                  "Accept": "application/json",
                  "Content-Type": "application/json",
              };
              if (configuration.bearerToken) {
                  headers["Authorization"] = "Bearer " + configuration.bearerToken;
              }
              else if (configuration.username) {
                  headers["Authorization"] = "Basic " + btoa(configuration.username + ":" + configuration.password);
              }
              fetchOptions.headers = __assign({}, headers, options.headers);
              fetchOptions.body = JSON.stringify(body || {});
              return Promise.race([
                  fetch(configuration.basePath + urlPath + urlQuery, fetchOptions).then(function (response) {
                      if (response.status >= 200 && response.status < 300) {
                          return response.json();
                      }
                      else {
                          throw new Error(String(response.status));
                      }
                  }),
                  new Promise(function (_, reject) {
                      return setTimeout(reject, configuration.timeoutMs, new Error("Request timed out."));
                  }),
              ]);
=======
              var _body = null;
              _body = JSON.stringify(body || {});
              return napi.doFetch(urlPath, "POST", queryParams, _body, options);
>>>>>>> 9954a62d
          },
          authenticateSteam: function (body, create, username, options) {
              if (options === void 0) { options = {}; }
              if (body === null || body === undefined) {
                  throw new Error("'body' is a required parameter but is null or undefined.");
              }
              var urlPath = "/v2/account/authenticate/steam";
              var queryParams = {
                  create: create,
                  username: username,
              };
<<<<<<< HEAD
              var urlQuery = "?" + Object.keys(queryParams)
                  .map(function (k) {
                  if (queryParams[k] instanceof Array) {
                      return queryParams[k].reduce(function (prev, curr) {
                          return prev + encodeURIComponent(k) + "=" + encodeURIComponent(curr) + "&";
                      }, "");
                  }
                  else {
                      if (queryParams[k] != null) {
                          return encodeURIComponent(k) + "=" + encodeURIComponent(queryParams[k]) + "&";
                      }
                  }
              })
                  .join("");
              var fetchOptions = __assign({ method: "POST" }, options);
              var headers = {
                  "Accept": "application/json",
                  "Content-Type": "application/json",
              };
              if (configuration.bearerToken) {
                  headers["Authorization"] = "Bearer " + configuration.bearerToken;
              }
              else if (configuration.username) {
                  headers["Authorization"] = "Basic " + btoa(configuration.username + ":" + configuration.password);
              }
              fetchOptions.headers = __assign({}, headers, options.headers);
              fetchOptions.body = JSON.stringify(body || {});
              return Promise.race([
                  fetch(configuration.basePath + urlPath + urlQuery, fetchOptions).then(function (response) {
                      if (response.status >= 200 && response.status < 300) {
                          return response.json();
                      }
                      else {
                          throw new Error(String(response.status));
                      }
                  }),
                  new Promise(function (_, reject) {
                      return setTimeout(reject, configuration.timeoutMs, new Error("Request timed out."));
                  }),
              ]);
=======
              var _body = null;
              _body = JSON.stringify(body || {});
              return napi.doFetch(urlPath, "POST", queryParams, _body, options);
>>>>>>> 9954a62d
          },
          linkCustom: function (body, options) {
              if (options === void 0) { options = {}; }
              if (body === null || body === undefined) {
                  throw new Error("'body' is a required parameter but is null or undefined.");
              }
              var urlPath = "/v2/account/link/custom";
              var queryParams = {};
<<<<<<< HEAD
              var urlQuery = "?" + Object.keys(queryParams)
                  .map(function (k) {
                  if (queryParams[k] instanceof Array) {
                      return queryParams[k].reduce(function (prev, curr) {
                          return prev + encodeURIComponent(k) + "=" + encodeURIComponent(curr) + "&";
                      }, "");
                  }
                  else {
                      if (queryParams[k] != null) {
                          return encodeURIComponent(k) + "=" + encodeURIComponent(queryParams[k]) + "&";
                      }
                  }
              })
                  .join("");
              var fetchOptions = __assign({ method: "POST" }, options);
              var headers = {
                  "Accept": "application/json",
                  "Content-Type": "application/json",
              };
              if (configuration.bearerToken) {
                  headers["Authorization"] = "Bearer " + configuration.bearerToken;
              }
              else if (configuration.username) {
                  headers["Authorization"] = "Basic " + btoa(configuration.username + ":" + configuration.password);
              }
              fetchOptions.headers = __assign({}, headers, options.headers);
              fetchOptions.body = JSON.stringify(body || {});
              return Promise.race([
                  fetch(configuration.basePath + urlPath + urlQuery, fetchOptions).then(function (response) {
                      if (response.status >= 200 && response.status < 300) {
                          return response.json();
                      }
                      else {
                          throw new Error(String(response.status));
                      }
                  }),
                  new Promise(function (_, reject) {
                      return setTimeout(reject, configuration.timeoutMs, new Error("Request timed out."));
                  }),
              ]);
=======
              var _body = null;
              _body = JSON.stringify(body || {});
              return napi.doFetch(urlPath, "POST", queryParams, _body, options);
>>>>>>> 9954a62d
          },
          linkDevice: function (body, options) {
              if (options === void 0) { options = {}; }
              if (body === null || body === undefined) {
                  throw new Error("'body' is a required parameter but is null or undefined.");
              }
              var urlPath = "/v2/account/link/device";
              var queryParams = {};
<<<<<<< HEAD
              var urlQuery = "?" + Object.keys(queryParams)
                  .map(function (k) {
                  if (queryParams[k] instanceof Array) {
                      return queryParams[k].reduce(function (prev, curr) {
                          return prev + encodeURIComponent(k) + "=" + encodeURIComponent(curr) + "&";
                      }, "");
                  }
                  else {
                      if (queryParams[k] != null) {
                          return encodeURIComponent(k) + "=" + encodeURIComponent(queryParams[k]) + "&";
                      }
                  }
              })
                  .join("");
              var fetchOptions = __assign({ method: "POST" }, options);
              var headers = {
                  "Accept": "application/json",
                  "Content-Type": "application/json",
              };
              if (configuration.bearerToken) {
                  headers["Authorization"] = "Bearer " + configuration.bearerToken;
              }
              else if (configuration.username) {
                  headers["Authorization"] = "Basic " + btoa(configuration.username + ":" + configuration.password);
              }
              fetchOptions.headers = __assign({}, headers, options.headers);
              fetchOptions.body = JSON.stringify(body || {});
              return Promise.race([
                  fetch(configuration.basePath + urlPath + urlQuery, fetchOptions).then(function (response) {
                      if (response.status >= 200 && response.status < 300) {
                          return response.json();
                      }
                      else {
                          throw new Error(String(response.status));
                      }
                  }),
                  new Promise(function (_, reject) {
                      return setTimeout(reject, configuration.timeoutMs, new Error("Request timed out."));
                  }),
              ]);
=======
              var _body = null;
              _body = JSON.stringify(body || {});
              return napi.doFetch(urlPath, "POST", queryParams, _body, options);
>>>>>>> 9954a62d
          },
          linkEmail: function (body, options) {
              if (options === void 0) { options = {}; }
              if (body === null || body === undefined) {
                  throw new Error("'body' is a required parameter but is null or undefined.");
              }
              var urlPath = "/v2/account/link/email";
              var queryParams = {};
<<<<<<< HEAD
              var urlQuery = "?" + Object.keys(queryParams)
                  .map(function (k) {
                  if (queryParams[k] instanceof Array) {
                      return queryParams[k].reduce(function (prev, curr) {
                          return prev + encodeURIComponent(k) + "=" + encodeURIComponent(curr) + "&";
                      }, "");
                  }
                  else {
                      if (queryParams[k] != null) {
                          return encodeURIComponent(k) + "=" + encodeURIComponent(queryParams[k]) + "&";
                      }
                  }
              })
                  .join("");
              var fetchOptions = __assign({ method: "POST" }, options);
              var headers = {
                  "Accept": "application/json",
                  "Content-Type": "application/json",
              };
              if (configuration.bearerToken) {
                  headers["Authorization"] = "Bearer " + configuration.bearerToken;
              }
              else if (configuration.username) {
                  headers["Authorization"] = "Basic " + btoa(configuration.username + ":" + configuration.password);
              }
              fetchOptions.headers = __assign({}, headers, options.headers);
              fetchOptions.body = JSON.stringify(body || {});
              return Promise.race([
                  fetch(configuration.basePath + urlPath + urlQuery, fetchOptions).then(function (response) {
                      if (response.status >= 200 && response.status < 300) {
                          return response.json();
                      }
                      else {
                          throw new Error(String(response.status));
                      }
                  }),
                  new Promise(function (_, reject) {
                      return setTimeout(reject, configuration.timeoutMs, new Error("Request timed out."));
                  }),
              ]);
=======
              var _body = null;
              _body = JSON.stringify(body || {});
              return napi.doFetch(urlPath, "POST", queryParams, _body, options);
>>>>>>> 9954a62d
          },
          linkFacebook: function (body, sync, options) {
              if (options === void 0) { options = {}; }
              if (body === null || body === undefined) {
                  throw new Error("'body' is a required parameter but is null or undefined.");
              }
              var urlPath = "/v2/account/link/facebook";
              var queryParams = {
                  sync: sync,
              };
<<<<<<< HEAD
              if (configuration.bearerToken) {
                  headers["Authorization"] = "Bearer " + configuration.bearerToken;
              }
              else if (configuration.username) {
                  headers["Authorization"] = "Basic " + btoa(configuration.username + ":" + configuration.password);
              }
              fetchOptions.headers = __assign({}, headers, options.headers);
              fetchOptions.body = JSON.stringify(body || {});
              return Promise.race([
                  fetch(configuration.basePath + urlPath + urlQuery, fetchOptions).then(function (response) {
                      if (response.status >= 200 && response.status < 300) {
                          return response.json();
                      }
                      else {
                          throw new Error(String(response.status));
                      }
                  }),
                  new Promise(function (_, reject) {
                      return setTimeout(reject, configuration.timeoutMs, new Error("Request timed out."));
                  }),
              ]);
=======
              var _body = null;
              _body = JSON.stringify(body || {});
              return napi.doFetch(urlPath, "POST", queryParams, _body, options);
>>>>>>> 9954a62d
          },
          linkGameCenter: function (body, options) {
              if (options === void 0) { options = {}; }
              if (body === null || body === undefined) {
                  throw new Error("'body' is a required parameter but is null or undefined.");
              }
              var urlPath = "/v2/account/link/gamecenter";
              var queryParams = {};
<<<<<<< HEAD
              var urlQuery = "?" + Object.keys(queryParams)
                  .map(function (k) {
                  if (queryParams[k] instanceof Array) {
                      return queryParams[k].reduce(function (prev, curr) {
                          return prev + encodeURIComponent(k) + "=" + encodeURIComponent(curr) + "&";
                      }, "");
                  }
                  else {
                      if (queryParams[k] != null) {
                          return encodeURIComponent(k) + "=" + encodeURIComponent(queryParams[k]) + "&";
                      }
                  }
              })
                  .join("");
              var fetchOptions = __assign({ method: "POST" }, options);
              var headers = {
                  "Accept": "application/json",
                  "Content-Type": "application/json",
              };
              if (configuration.bearerToken) {
                  headers["Authorization"] = "Bearer " + configuration.bearerToken;
              }
              else if (configuration.username) {
                  headers["Authorization"] = "Basic " + btoa(configuration.username + ":" + configuration.password);
              }
              fetchOptions.headers = __assign({}, headers, options.headers);
              fetchOptions.body = JSON.stringify(body || {});
              return Promise.race([
                  fetch(configuration.basePath + urlPath + urlQuery, fetchOptions).then(function (response) {
                      if (response.status >= 200 && response.status < 300) {
                          return response.json();
                      }
                      else {
                          throw new Error(String(response.status));
                      }
                  }),
                  new Promise(function (_, reject) {
                      return setTimeout(reject, configuration.timeoutMs, new Error("Request timed out."));
                  }),
              ]);
=======
              var _body = null;
              _body = JSON.stringify(body || {});
              return napi.doFetch(urlPath, "POST", queryParams, _body, options);
>>>>>>> 9954a62d
          },
          linkGoogle: function (body, options) {
              if (options === void 0) { options = {}; }
              if (body === null || body === undefined) {
                  throw new Error("'body' is a required parameter but is null or undefined.");
              }
              var urlPath = "/v2/account/link/google";
              var queryParams = {};
<<<<<<< HEAD
              var urlQuery = "?" + Object.keys(queryParams)
                  .map(function (k) {
                  if (queryParams[k] instanceof Array) {
                      return queryParams[k].reduce(function (prev, curr) {
                          return prev + encodeURIComponent(k) + "=" + encodeURIComponent(curr) + "&";
                      }, "");
                  }
                  else {
                      if (queryParams[k] != null) {
                          return encodeURIComponent(k) + "=" + encodeURIComponent(queryParams[k]) + "&";
                      }
                  }
              })
                  .join("");
              var fetchOptions = __assign({ method: "POST" }, options);
              var headers = {
                  "Accept": "application/json",
                  "Content-Type": "application/json",
              };
              if (configuration.bearerToken) {
                  headers["Authorization"] = "Bearer " + configuration.bearerToken;
              }
              else if (configuration.username) {
                  headers["Authorization"] = "Basic " + btoa(configuration.username + ":" + configuration.password);
              }
              fetchOptions.headers = __assign({}, headers, options.headers);
              fetchOptions.body = JSON.stringify(body || {});
              return Promise.race([
                  fetch(configuration.basePath + urlPath + urlQuery, fetchOptions).then(function (response) {
                      if (response.status >= 200 && response.status < 300) {
                          return response.json();
                      }
                      else {
                          throw new Error(String(response.status));
                      }
                  }),
                  new Promise(function (_, reject) {
                      return setTimeout(reject, configuration.timeoutMs, new Error("Request timed out."));
                  }),
              ]);
=======
              var _body = null;
              _body = JSON.stringify(body || {});
              return napi.doFetch(urlPath, "POST", queryParams, _body, options);
>>>>>>> 9954a62d
          },
          linkSteam: function (body, options) {
              if (options === void 0) { options = {}; }
              if (body === null || body === undefined) {
                  throw new Error("'body' is a required parameter but is null or undefined.");
              }
              var urlPath = "/v2/account/link/steam";
              var queryParams = {};
<<<<<<< HEAD
              var urlQuery = "?" + Object.keys(queryParams)
                  .map(function (k) {
                  if (queryParams[k] instanceof Array) {
                      return queryParams[k].reduce(function (prev, curr) {
                          return prev + encodeURIComponent(k) + "=" + encodeURIComponent(curr) + "&";
                      }, "");
                  }
                  else {
                      if (queryParams[k] != null) {
                          return encodeURIComponent(k) + "=" + encodeURIComponent(queryParams[k]) + "&";
                      }
                  }
              })
                  .join("");
              var fetchOptions = __assign({ method: "POST" }, options);
              var headers = {
                  "Accept": "application/json",
                  "Content-Type": "application/json",
              };
              if (configuration.bearerToken) {
                  headers["Authorization"] = "Bearer " + configuration.bearerToken;
              }
              else if (configuration.username) {
                  headers["Authorization"] = "Basic " + btoa(configuration.username + ":" + configuration.password);
              }
              fetchOptions.headers = __assign({}, headers, options.headers);
              fetchOptions.body = JSON.stringify(body || {});
              return Promise.race([
                  fetch(configuration.basePath + urlPath + urlQuery, fetchOptions).then(function (response) {
                      if (response.status >= 200 && response.status < 300) {
                          return response.json();
                      }
                      else {
                          throw new Error(String(response.status));
                      }
                  }),
                  new Promise(function (_, reject) {
                      return setTimeout(reject, configuration.timeoutMs, new Error("Request timed out."));
                  }),
              ]);
=======
              var _body = null;
              _body = JSON.stringify(body || {});
              return napi.doFetch(urlPath, "POST", queryParams, _body, options);
>>>>>>> 9954a62d
          },
          unlinkCustom: function (body, options) {
              if (options === void 0) { options = {}; }
              if (body === null || body === undefined) {
                  throw new Error("'body' is a required parameter but is null or undefined.");
              }
              var urlPath = "/v2/account/unlink/custom";
              var queryParams = {};
<<<<<<< HEAD
              var urlQuery = "?" + Object.keys(queryParams)
                  .map(function (k) {
                  if (queryParams[k] instanceof Array) {
                      return queryParams[k].reduce(function (prev, curr) {
                          return prev + encodeURIComponent(k) + "=" + encodeURIComponent(curr) + "&";
                      }, "");
                  }
                  else {
                      if (queryParams[k] != null) {
                          return encodeURIComponent(k) + "=" + encodeURIComponent(queryParams[k]) + "&";
                      }
                  }
              })
                  .join("");
              var fetchOptions = __assign({ method: "POST" }, options);
              var headers = {
                  "Accept": "application/json",
                  "Content-Type": "application/json",
              };
              if (configuration.bearerToken) {
                  headers["Authorization"] = "Bearer " + configuration.bearerToken;
              }
              else if (configuration.username) {
                  headers["Authorization"] = "Basic " + btoa(configuration.username + ":" + configuration.password);
              }
              fetchOptions.headers = __assign({}, headers, options.headers);
              fetchOptions.body = JSON.stringify(body || {});
              return Promise.race([
                  fetch(configuration.basePath + urlPath + urlQuery, fetchOptions).then(function (response) {
                      if (response.status >= 200 && response.status < 300) {
                          return response.json();
                      }
                      else {
                          throw new Error(String(response.status));
                      }
                  }),
                  new Promise(function (_, reject) {
                      return setTimeout(reject, configuration.timeoutMs, new Error("Request timed out."));
                  }),
              ]);
=======
              var _body = null;
              _body = JSON.stringify(body || {});
              return napi.doFetch(urlPath, "POST", queryParams, _body, options);
>>>>>>> 9954a62d
          },
          unlinkDevice: function (body, options) {
              if (options === void 0) { options = {}; }
              if (body === null || body === undefined) {
                  throw new Error("'body' is a required parameter but is null or undefined.");
              }
              var urlPath = "/v2/account/unlink/device";
              var queryParams = {};
<<<<<<< HEAD
              var urlQuery = "?" + Object.keys(queryParams)
                  .map(function (k) {
                  if (queryParams[k] instanceof Array) {
                      return queryParams[k].reduce(function (prev, curr) {
                          return prev + encodeURIComponent(k) + "=" + encodeURIComponent(curr) + "&";
                      }, "");
                  }
                  else {
                      if (queryParams[k] != null) {
                          return encodeURIComponent(k) + "=" + encodeURIComponent(queryParams[k]) + "&";
                      }
                  }
              })
                  .join("");
              var fetchOptions = __assign({ method: "POST" }, options);
              var headers = {
                  "Accept": "application/json",
                  "Content-Type": "application/json",
              };
              if (configuration.bearerToken) {
                  headers["Authorization"] = "Bearer " + configuration.bearerToken;
              }
              else if (configuration.username) {
                  headers["Authorization"] = "Basic " + btoa(configuration.username + ":" + configuration.password);
              }
              fetchOptions.headers = __assign({}, headers, options.headers);
              fetchOptions.body = JSON.stringify(body || {});
              return Promise.race([
                  fetch(configuration.basePath + urlPath + urlQuery, fetchOptions).then(function (response) {
                      if (response.status >= 200 && response.status < 300) {
                          return response.json();
                      }
                      else {
                          throw new Error(String(response.status));
                      }
                  }),
                  new Promise(function (_, reject) {
                      return setTimeout(reject, configuration.timeoutMs, new Error("Request timed out."));
                  }),
              ]);
=======
              var _body = null;
              _body = JSON.stringify(body || {});
              return napi.doFetch(urlPath, "POST", queryParams, _body, options);
>>>>>>> 9954a62d
          },
          unlinkEmail: function (body, options) {
              if (options === void 0) { options = {}; }
              if (body === null || body === undefined) {
                  throw new Error("'body' is a required parameter but is null or undefined.");
              }
              var urlPath = "/v2/account/unlink/email";
              var queryParams = {};
<<<<<<< HEAD
              var urlQuery = "?" + Object.keys(queryParams)
                  .map(function (k) {
                  if (queryParams[k] instanceof Array) {
                      return queryParams[k].reduce(function (prev, curr) {
                          return prev + encodeURIComponent(k) + "=" + encodeURIComponent(curr) + "&";
                      }, "");
                  }
                  else {
                      if (queryParams[k] != null) {
                          return encodeURIComponent(k) + "=" + encodeURIComponent(queryParams[k]) + "&";
                      }
                  }
              })
                  .join("");
              var fetchOptions = __assign({ method: "POST" }, options);
              var headers = {
                  "Accept": "application/json",
                  "Content-Type": "application/json",
              };
              if (configuration.bearerToken) {
                  headers["Authorization"] = "Bearer " + configuration.bearerToken;
              }
              else if (configuration.username) {
                  headers["Authorization"] = "Basic " + btoa(configuration.username + ":" + configuration.password);
              }
              fetchOptions.headers = __assign({}, headers, options.headers);
              fetchOptions.body = JSON.stringify(body || {});
              return Promise.race([
                  fetch(configuration.basePath + urlPath + urlQuery, fetchOptions).then(function (response) {
                      if (response.status >= 200 && response.status < 300) {
                          return response.json();
                      }
                      else {
                          throw new Error(String(response.status));
                      }
                  }),
                  new Promise(function (_, reject) {
                      return setTimeout(reject, configuration.timeoutMs, new Error("Request timed out."));
                  }),
              ]);
=======
              var _body = null;
              _body = JSON.stringify(body || {});
              return napi.doFetch(urlPath, "POST", queryParams, _body, options);
>>>>>>> 9954a62d
          },
          unlinkFacebook: function (body, options) {
              if (options === void 0) { options = {}; }
              if (body === null || body === undefined) {
                  throw new Error("'body' is a required parameter but is null or undefined.");
              }
              var urlPath = "/v2/account/unlink/facebook";
              var queryParams = {};
<<<<<<< HEAD
              var urlQuery = "?" + Object.keys(queryParams)
                  .map(function (k) {
                  if (queryParams[k] instanceof Array) {
                      return queryParams[k].reduce(function (prev, curr) {
                          return prev + encodeURIComponent(k) + "=" + encodeURIComponent(curr) + "&";
                      }, "");
                  }
                  else {
                      if (queryParams[k] != null) {
                          return encodeURIComponent(k) + "=" + encodeURIComponent(queryParams[k]) + "&";
                      }
                  }
              })
                  .join("");
              var fetchOptions = __assign({ method: "POST" }, options);
              var headers = {
                  "Accept": "application/json",
                  "Content-Type": "application/json",
              };
              if (configuration.bearerToken) {
                  headers["Authorization"] = "Bearer " + configuration.bearerToken;
              }
              else if (configuration.username) {
                  headers["Authorization"] = "Basic " + btoa(configuration.username + ":" + configuration.password);
              }
              fetchOptions.headers = __assign({}, headers, options.headers);
              fetchOptions.body = JSON.stringify(body || {});
              return Promise.race([
                  fetch(configuration.basePath + urlPath + urlQuery, fetchOptions).then(function (response) {
                      if (response.status >= 200 && response.status < 300) {
                          return response.json();
                      }
                      else {
                          throw new Error(String(response.status));
                      }
                  }),
                  new Promise(function (_, reject) {
                      return setTimeout(reject, configuration.timeoutMs, new Error("Request timed out."));
                  }),
              ]);
=======
              var _body = null;
              _body = JSON.stringify(body || {});
              return napi.doFetch(urlPath, "POST", queryParams, _body, options);
>>>>>>> 9954a62d
          },
          unlinkGameCenter: function (body, options) {
              if (options === void 0) { options = {}; }
              if (body === null || body === undefined) {
                  throw new Error("'body' is a required parameter but is null or undefined.");
              }
              var urlPath = "/v2/account/unlink/gamecenter";
              var queryParams = {};
<<<<<<< HEAD
              var urlQuery = "?" + Object.keys(queryParams)
                  .map(function (k) {
                  if (queryParams[k] instanceof Array) {
                      return queryParams[k].reduce(function (prev, curr) {
                          return prev + encodeURIComponent(k) + "=" + encodeURIComponent(curr) + "&";
                      }, "");
                  }
                  else {
                      if (queryParams[k] != null) {
                          return encodeURIComponent(k) + "=" + encodeURIComponent(queryParams[k]) + "&";
                      }
                  }
              })
                  .join("");
              var fetchOptions = __assign({ method: "POST" }, options);
              var headers = {
                  "Accept": "application/json",
                  "Content-Type": "application/json",
              };
              if (configuration.bearerToken) {
                  headers["Authorization"] = "Bearer " + configuration.bearerToken;
              }
              else if (configuration.username) {
                  headers["Authorization"] = "Basic " + btoa(configuration.username + ":" + configuration.password);
              }
              fetchOptions.headers = __assign({}, headers, options.headers);
              fetchOptions.body = JSON.stringify(body || {});
              return Promise.race([
                  fetch(configuration.basePath + urlPath + urlQuery, fetchOptions).then(function (response) {
                      if (response.status >= 200 && response.status < 300) {
                          return response.json();
                      }
                      else {
                          throw new Error(String(response.status));
                      }
                  }),
                  new Promise(function (_, reject) {
                      return setTimeout(reject, configuration.timeoutMs, new Error("Request timed out."));
                  }),
              ]);
=======
              var _body = null;
              _body = JSON.stringify(body || {});
              return napi.doFetch(urlPath, "POST", queryParams, _body, options);
>>>>>>> 9954a62d
          },
          unlinkGoogle: function (body, options) {
              if (options === void 0) { options = {}; }
              if (body === null || body === undefined) {
                  throw new Error("'body' is a required parameter but is null or undefined.");
              }
              var urlPath = "/v2/account/unlink/google";
              var queryParams = {};
<<<<<<< HEAD
              var urlQuery = "?" + Object.keys(queryParams)
                  .map(function (k) {
                  if (queryParams[k] instanceof Array) {
                      return queryParams[k].reduce(function (prev, curr) {
                          return prev + encodeURIComponent(k) + "=" + encodeURIComponent(curr) + "&";
                      }, "");
                  }
                  else {
                      if (queryParams[k] != null) {
                          return encodeURIComponent(k) + "=" + encodeURIComponent(queryParams[k]) + "&";
                      }
                  }
              })
                  .join("");
              var fetchOptions = __assign({ method: "POST" }, options);
              var headers = {
                  "Accept": "application/json",
                  "Content-Type": "application/json",
              };
              if (configuration.bearerToken) {
                  headers["Authorization"] = "Bearer " + configuration.bearerToken;
              }
              else if (configuration.username) {
                  headers["Authorization"] = "Basic " + btoa(configuration.username + ":" + configuration.password);
              }
              fetchOptions.headers = __assign({}, headers, options.headers);
              fetchOptions.body = JSON.stringify(body || {});
              return Promise.race([
                  fetch(configuration.basePath + urlPath + urlQuery, fetchOptions).then(function (response) {
                      if (response.status >= 200 && response.status < 300) {
                          return response.json();
                      }
                      else {
                          throw new Error(String(response.status));
                      }
                  }),
                  new Promise(function (_, reject) {
                      return setTimeout(reject, configuration.timeoutMs, new Error("Request timed out."));
                  }),
              ]);
=======
              var _body = null;
              _body = JSON.stringify(body || {});
              return napi.doFetch(urlPath, "POST", queryParams, _body, options);
>>>>>>> 9954a62d
          },
          unlinkSteam: function (body, options) {
              if (options === void 0) { options = {}; }
              if (body === null || body === undefined) {
                  throw new Error("'body' is a required parameter but is null or undefined.");
              }
              var urlPath = "/v2/account/unlink/steam";
              var queryParams = {};
<<<<<<< HEAD
              var urlQuery = "?" + Object.keys(queryParams)
                  .map(function (k) {
                  if (queryParams[k] instanceof Array) {
                      return queryParams[k].reduce(function (prev, curr) {
                          return prev + encodeURIComponent(k) + "=" + encodeURIComponent(curr) + "&";
                      }, "");
                  }
                  else {
                      if (queryParams[k] != null) {
                          return encodeURIComponent(k) + "=" + encodeURIComponent(queryParams[k]) + "&";
                      }
                  }
              })
                  .join("");
              var fetchOptions = __assign({ method: "POST" }, options);
              var headers = {
                  "Accept": "application/json",
                  "Content-Type": "application/json",
              };
              if (configuration.bearerToken) {
                  headers["Authorization"] = "Bearer " + configuration.bearerToken;
              }
              else if (configuration.username) {
                  headers["Authorization"] = "Basic " + btoa(configuration.username + ":" + configuration.password);
              }
              fetchOptions.headers = __assign({}, headers, options.headers);
              fetchOptions.body = JSON.stringify(body || {});
              return Promise.race([
                  fetch(configuration.basePath + urlPath + urlQuery, fetchOptions).then(function (response) {
                      if (response.status >= 200 && response.status < 300) {
                          return response.json();
                      }
                      else {
                          throw new Error(String(response.status));
                      }
                  }),
                  new Promise(function (_, reject) {
                      return setTimeout(reject, configuration.timeoutMs, new Error("Request timed out."));
                  }),
              ]);
=======
              var _body = null;
              _body = JSON.stringify(body || {});
              return napi.doFetch(urlPath, "POST", queryParams, _body, options);
>>>>>>> 9954a62d
          },
          listChannelMessages: function (channelId, limit, forward, cursor, options) {
              if (options === void 0) { options = {}; }
              if (channelId === null || channelId === undefined) {
                  throw new Error("'channelId' is a required parameter but is null or undefined.");
              }
              var urlPath = "/v2/channel/{channel_id}"
                  .replace("{channel_id}", encodeURIComponent(String(channelId)));
              var queryParams = {
                  limit: limit,
                  forward: forward,
                  cursor: cursor,
              };
<<<<<<< HEAD
              var urlQuery = "?" + Object.keys(queryParams)
                  .map(function (k) {
                  if (queryParams[k] instanceof Array) {
                      return queryParams[k].reduce(function (prev, curr) {
                          return prev + encodeURIComponent(k) + "=" + encodeURIComponent(curr) + "&";
                      }, "");
                  }
                  else {
                      if (queryParams[k] != null) {
                          return encodeURIComponent(k) + "=" + encodeURIComponent(queryParams[k]) + "&";
                      }
                  }
              })
                  .join("");
              var fetchOptions = __assign({ method: "GET" }, options);
              var headers = {
                  "Accept": "application/json",
                  "Content-Type": "application/json",
              };
              if (configuration.bearerToken) {
                  headers["Authorization"] = "Bearer " + configuration.bearerToken;
              }
              else if (configuration.username) {
                  headers["Authorization"] = "Basic " + btoa(configuration.username + ":" + configuration.password);
              }
              fetchOptions.headers = __assign({}, headers, options.headers);
              return Promise.race([
                  fetch(configuration.basePath + urlPath + urlQuery, fetchOptions).then(function (response) {
                      if (response.status >= 200 && response.status < 300) {
                          return response.json();
                      }
                      else {
                          throw new Error(String(response.status));
                      }
                  }),
                  new Promise(function (_, reject) {
                      return setTimeout(reject, configuration.timeoutMs, new Error("Request timed out."));
                  }),
              ]);
=======
              var _body = null;
              return napi.doFetch(urlPath, "GET", queryParams, _body, options);
>>>>>>> 9954a62d
          },
          deleteFriends: function (ids, usernames, options) {
              if (options === void 0) { options = {}; }
              var urlPath = "/v2/friend";
              var queryParams = {
                  ids: ids,
                  usernames: usernames,
              };
<<<<<<< HEAD
              var urlQuery = "?" + Object.keys(queryParams)
                  .map(function (k) {
                  if (queryParams[k] instanceof Array) {
                      return queryParams[k].reduce(function (prev, curr) {
                          return prev + encodeURIComponent(k) + "=" + encodeURIComponent(curr) + "&";
                      }, "");
                  }
                  else {
                      if (queryParams[k] != null) {
                          return encodeURIComponent(k) + "=" + encodeURIComponent(queryParams[k]) + "&";
                      }
                  }
              })
                  .join("");
              var fetchOptions = __assign({ method: "DELETE" }, options);
              var headers = {
                  "Accept": "application/json",
                  "Content-Type": "application/json",
              };
              if (configuration.bearerToken) {
                  headers["Authorization"] = "Bearer " + configuration.bearerToken;
              }
              else if (configuration.username) {
                  headers["Authorization"] = "Basic " + btoa(configuration.username + ":" + configuration.password);
              }
              fetchOptions.headers = __assign({}, headers, options.headers);
              return Promise.race([
                  fetch(configuration.basePath + urlPath + urlQuery, fetchOptions).then(function (response) {
                      if (response.status >= 200 && response.status < 300) {
                          return response.json();
                      }
                      else {
                          throw new Error(String(response.status));
                      }
                  }),
                  new Promise(function (_, reject) {
                      return setTimeout(reject, configuration.timeoutMs, new Error("Request timed out."));
                  }),
              ]);
=======
              var _body = null;
              return napi.doFetch(urlPath, "DELETE", queryParams, _body, options);
>>>>>>> 9954a62d
          },
          listFriends: function (options) {
              if (options === void 0) { options = {}; }
              var urlPath = "/v2/friend";
              var queryParams = {};
<<<<<<< HEAD
              var urlQuery = "?" + Object.keys(queryParams)
                  .map(function (k) {
                  if (queryParams[k] instanceof Array) {
                      return queryParams[k].reduce(function (prev, curr) {
                          return prev + encodeURIComponent(k) + "=" + encodeURIComponent(curr) + "&";
                      }, "");
                  }
                  else {
                      if (queryParams[k] != null) {
                          return encodeURIComponent(k) + "=" + encodeURIComponent(queryParams[k]) + "&";
                      }
                  }
              })
                  .join("");
              var fetchOptions = __assign({ method: "GET" }, options);
              var headers = {
                  "Accept": "application/json",
                  "Content-Type": "application/json",
              };
              if (configuration.bearerToken) {
                  headers["Authorization"] = "Bearer " + configuration.bearerToken;
              }
              else if (configuration.username) {
                  headers["Authorization"] = "Basic " + btoa(configuration.username + ":" + configuration.password);
              }
              fetchOptions.headers = __assign({}, headers, options.headers);
              return Promise.race([
                  fetch(configuration.basePath + urlPath + urlQuery, fetchOptions).then(function (response) {
                      if (response.status >= 200 && response.status < 300) {
                          return response.json();
                      }
                      else {
                          throw new Error(String(response.status));
                      }
                  }),
                  new Promise(function (_, reject) {
                      return setTimeout(reject, configuration.timeoutMs, new Error("Request timed out."));
                  }),
              ]);
=======
              var _body = null;
              return napi.doFetch(urlPath, "GET", queryParams, _body, options);
>>>>>>> 9954a62d
          },
          addFriends: function (options) {
              if (options === void 0) { options = {}; }
              var urlPath = "/v2/friend";
              var queryParams = {};
<<<<<<< HEAD
              var urlQuery = "?" + Object.keys(queryParams)
                  .map(function (k) {
                  if (queryParams[k] instanceof Array) {
                      return queryParams[k].reduce(function (prev, curr) {
                          return prev + encodeURIComponent(k) + "=" + encodeURIComponent(curr) + "&";
                      }, "");
                  }
                  else {
                      if (queryParams[k] != null) {
                          return encodeURIComponent(k) + "=" + encodeURIComponent(queryParams[k]) + "&";
                      }
                  }
              })
                  .join("");
              var fetchOptions = __assign({ method: "POST" }, options);
              var headers = {
                  "Accept": "application/json",
                  "Content-Type": "application/json",
              };
              if (configuration.bearerToken) {
                  headers["Authorization"] = "Bearer " + configuration.bearerToken;
              }
              else if (configuration.username) {
                  headers["Authorization"] = "Basic " + btoa(configuration.username + ":" + configuration.password);
              }
              fetchOptions.headers = __assign({}, headers, options.headers);
              return Promise.race([
                  fetch(configuration.basePath + urlPath + urlQuery, fetchOptions).then(function (response) {
                      if (response.status >= 200 && response.status < 300) {
                          return response.json();
                      }
                      else {
                          throw new Error(String(response.status));
                      }
                  }),
                  new Promise(function (_, reject) {
                      return setTimeout(reject, configuration.timeoutMs, new Error("Request timed out."));
                  }),
              ]);
=======
              var _body = null;
              return napi.doFetch(urlPath, "POST", queryParams, _body, options);
>>>>>>> 9954a62d
          },
          blockFriends: function (ids, usernames, options) {
              if (options === void 0) { options = {}; }
              var urlPath = "/v2/friend/block";
<<<<<<< HEAD
              var queryParams = {};
              var urlQuery = "?" + Object.keys(queryParams)
                  .map(function (k) {
                  if (queryParams[k] instanceof Array) {
                      return queryParams[k].reduce(function (prev, curr) {
                          return prev + encodeURIComponent(k) + "=" + encodeURIComponent(curr) + "&";
                      }, "");
                  }
                  else {
                      if (queryParams[k] != null) {
                          return encodeURIComponent(k) + "=" + encodeURIComponent(queryParams[k]) + "&";
                      }
                  }
              })
                  .join("");
              var fetchOptions = __assign({ method: "POST" }, options);
              var headers = {
                  "Accept": "application/json",
                  "Content-Type": "application/json",
              };
              if (configuration.bearerToken) {
                  headers["Authorization"] = "Bearer " + configuration.bearerToken;
              }
              else if (configuration.username) {
                  headers["Authorization"] = "Basic " + btoa(configuration.username + ":" + configuration.password);
              }
              fetchOptions.headers = __assign({}, headers, options.headers);
              return Promise.race([
                  fetch(configuration.basePath + urlPath + urlQuery, fetchOptions).then(function (response) {
                      if (response.status >= 200 && response.status < 300) {
                          return response.json();
                      }
                      else {
                          throw new Error(String(response.status));
                      }
                  }),
                  new Promise(function (_, reject) {
                      return setTimeout(reject, configuration.timeoutMs, new Error("Request timed out."));
                  }),
              ]);
=======
              var queryParams = {
                  ids: ids,
                  usernames: usernames,
              };
              var _body = null;
              return napi.doFetch(urlPath, "POST", queryParams, _body, options);
>>>>>>> 9954a62d
          },
          importFacebookFriends: function (body, reset, options) {
              if (options === void 0) { options = {}; }
              if (body === null || body === undefined) {
                  throw new Error("'body' is a required parameter but is null or undefined.");
              }
              var urlPath = "/v2/friend/facebook";
              var queryParams = {
                  reset: reset,
              };
<<<<<<< HEAD
              var urlQuery = "?" + Object.keys(queryParams)
                  .map(function (k) {
                  if (queryParams[k] instanceof Array) {
                      return queryParams[k].reduce(function (prev, curr) {
                          return prev + encodeURIComponent(k) + "=" + encodeURIComponent(curr) + "&";
                      }, "");
                  }
                  else {
                      if (queryParams[k] != null) {
                          return encodeURIComponent(k) + "=" + encodeURIComponent(queryParams[k]) + "&";
                      }
                  }
              })
                  .join("");
              var fetchOptions = __assign({ method: "POST" }, options);
              var headers = {
                  "Accept": "application/json",
                  "Content-Type": "application/json",
              };
              if (configuration.bearerToken) {
                  headers["Authorization"] = "Bearer " + configuration.bearerToken;
              }
              else if (configuration.username) {
                  headers["Authorization"] = "Basic " + btoa(configuration.username + ":" + configuration.password);
              }
              fetchOptions.headers = __assign({}, headers, options.headers);
              fetchOptions.body = JSON.stringify(body || {});
              return Promise.race([
                  fetch(configuration.basePath + urlPath + urlQuery, fetchOptions).then(function (response) {
                      if (response.status >= 200 && response.status < 300) {
                          return response.json();
                      }
                      else {
                          throw new Error(String(response.status));
                      }
                  }),
                  new Promise(function (_, reject) {
                      return setTimeout(reject, configuration.timeoutMs, new Error("Request timed out."));
                  }),
              ]);
=======
              var _body = null;
              _body = JSON.stringify(body || {});
              return napi.doFetch(urlPath, "POST", queryParams, _body, options);
>>>>>>> 9954a62d
          },
          listGroups: function (name, cursor, limit, options) {
              if (options === void 0) { options = {}; }
              var urlPath = "/v2/group";
              var queryParams = {
                  name: name,
                  cursor: cursor,
                  limit: limit,
              };
<<<<<<< HEAD
              var urlQuery = "?" + Object.keys(queryParams)
                  .map(function (k) {
                  if (queryParams[k] instanceof Array) {
                      return queryParams[k].reduce(function (prev, curr) {
                          return prev + encodeURIComponent(k) + "=" + encodeURIComponent(curr) + "&";
                      }, "");
                  }
                  else {
                      if (queryParams[k] != null) {
                          return encodeURIComponent(k) + "=" + encodeURIComponent(queryParams[k]) + "&";
                      }
                  }
              })
                  .join("");
              var fetchOptions = __assign({ method: "GET" }, options);
              var headers = {
                  "Accept": "application/json",
                  "Content-Type": "application/json",
              };
              if (configuration.bearerToken) {
                  headers["Authorization"] = "Bearer " + configuration.bearerToken;
              }
              else if (configuration.username) {
                  headers["Authorization"] = "Basic " + btoa(configuration.username + ":" + configuration.password);
              }
              fetchOptions.headers = __assign({}, headers, options.headers);
              return Promise.race([
                  fetch(configuration.basePath + urlPath + urlQuery, fetchOptions).then(function (response) {
                      if (response.status >= 200 && response.status < 300) {
                          return response.json();
                      }
                      else {
                          throw new Error(String(response.status));
                      }
                  }),
                  new Promise(function (_, reject) {
                      return setTimeout(reject, configuration.timeoutMs, new Error("Request timed out."));
                  }),
              ]);
=======
              var _body = null;
              return napi.doFetch(urlPath, "GET", queryParams, _body, options);
>>>>>>> 9954a62d
          },
          createGroup: function (body, options) {
              if (options === void 0) { options = {}; }
              if (body === null || body === undefined) {
                  throw new Error("'body' is a required parameter but is null or undefined.");
              }
              var urlPath = "/v2/group";
              var queryParams = {};
<<<<<<< HEAD
              var urlQuery = "?" + Object.keys(queryParams)
                  .map(function (k) {
                  if (queryParams[k] instanceof Array) {
                      return queryParams[k].reduce(function (prev, curr) {
                          return prev + encodeURIComponent(k) + "=" + encodeURIComponent(curr) + "&";
                      }, "");
                  }
                  else {
                      if (queryParams[k] != null) {
                          return encodeURIComponent(k) + "=" + encodeURIComponent(queryParams[k]) + "&";
                      }
                  }
              })
                  .join("");
              var fetchOptions = __assign({ method: "POST" }, options);
              var headers = {
                  "Accept": "application/json",
                  "Content-Type": "application/json",
              };
              if (configuration.bearerToken) {
                  headers["Authorization"] = "Bearer " + configuration.bearerToken;
              }
              else if (configuration.username) {
                  headers["Authorization"] = "Basic " + btoa(configuration.username + ":" + configuration.password);
              }
              fetchOptions.headers = __assign({}, headers, options.headers);
              fetchOptions.body = JSON.stringify(body || {});
              return Promise.race([
                  fetch(configuration.basePath + urlPath + urlQuery, fetchOptions).then(function (response) {
                      if (response.status >= 200 && response.status < 300) {
                          return response.json();
                      }
                      else {
                          throw new Error(String(response.status));
                      }
                  }),
                  new Promise(function (_, reject) {
                      return setTimeout(reject, configuration.timeoutMs, new Error("Request timed out."));
                  }),
              ]);
=======
              var _body = null;
              _body = JSON.stringify(body || {});
              return napi.doFetch(urlPath, "POST", queryParams, _body, options);
>>>>>>> 9954a62d
          },
          deleteGroup: function (groupId, options) {
              if (options === void 0) { options = {}; }
              if (groupId === null || groupId === undefined) {
                  throw new Error("'groupId' is a required parameter but is null or undefined.");
              }
              var urlPath = "/v2/group/{group_id}"
                  .replace("{group_id}", encodeURIComponent(String(groupId)));
              var queryParams = {};
<<<<<<< HEAD
              var urlQuery = "?" + Object.keys(queryParams)
                  .map(function (k) {
                  if (queryParams[k] instanceof Array) {
                      return queryParams[k].reduce(function (prev, curr) {
                          return prev + encodeURIComponent(k) + "=" + encodeURIComponent(curr) + "&";
                      }, "");
                  }
                  else {
                      if (queryParams[k] != null) {
                          return encodeURIComponent(k) + "=" + encodeURIComponent(queryParams[k]) + "&";
                      }
                  }
              })
                  .join("");
              var fetchOptions = __assign({ method: "DELETE" }, options);
              var headers = {
                  "Accept": "application/json",
                  "Content-Type": "application/json",
              };
              if (configuration.bearerToken) {
                  headers["Authorization"] = "Bearer " + configuration.bearerToken;
              }
              else if (configuration.username) {
                  headers["Authorization"] = "Basic " + btoa(configuration.username + ":" + configuration.password);
              }
              fetchOptions.headers = __assign({}, headers, options.headers);
              return Promise.race([
                  fetch(configuration.basePath + urlPath + urlQuery, fetchOptions).then(function (response) {
                      if (response.status >= 200 && response.status < 300) {
                          return response.json();
                      }
                      else {
                          throw new Error(String(response.status));
                      }
                  }),
                  new Promise(function (_, reject) {
                      return setTimeout(reject, configuration.timeoutMs, new Error("Request timed out."));
                  }),
              ]);
=======
              var _body = null;
              return napi.doFetch(urlPath, "DELETE", queryParams, _body, options);
>>>>>>> 9954a62d
          },
          updateGroup: function (groupId, body, options) {
              if (options === void 0) { options = {}; }
              if (groupId === null || groupId === undefined) {
                  throw new Error("'groupId' is a required parameter but is null or undefined.");
              }
              if (body === null || body === undefined) {
                  throw new Error("'body' is a required parameter but is null or undefined.");
              }
              var urlPath = "/v2/group/{group_id}"
                  .replace("{group_id}", encodeURIComponent(String(groupId)));
              var queryParams = {};
<<<<<<< HEAD
              var urlQuery = "?" + Object.keys(queryParams)
                  .map(function (k) {
                  if (queryParams[k] instanceof Array) {
                      return queryParams[k].reduce(function (prev, curr) {
                          return prev + encodeURIComponent(k) + "=" + encodeURIComponent(curr) + "&";
                      }, "");
                  }
                  else {
                      if (queryParams[k] != null) {
                          return encodeURIComponent(k) + "=" + encodeURIComponent(queryParams[k]) + "&";
                      }
                  }
              })
                  .join("");
              var fetchOptions = __assign({ method: "PUT" }, options);
              var headers = {
                  "Accept": "application/json",
                  "Content-Type": "application/json",
              };
              if (configuration.bearerToken) {
                  headers["Authorization"] = "Bearer " + configuration.bearerToken;
              }
              else if (configuration.username) {
                  headers["Authorization"] = "Basic " + btoa(configuration.username + ":" + configuration.password);
              }
              fetchOptions.headers = __assign({}, headers, options.headers);
              fetchOptions.body = JSON.stringify(body || {});
              return Promise.race([
                  fetch(configuration.basePath + urlPath + urlQuery, fetchOptions).then(function (response) {
                      if (response.status >= 200 && response.status < 300) {
                          return response.json();
                      }
                      else {
                          throw new Error(String(response.status));
                      }
                  }),
                  new Promise(function (_, reject) {
                      return setTimeout(reject, configuration.timeoutMs, new Error("Request timed out."));
                  }),
              ]);
=======
              var _body = null;
              _body = JSON.stringify(body || {});
              return napi.doFetch(urlPath, "PUT", queryParams, _body, options);
>>>>>>> 9954a62d
          },
          addGroupUsers: function (groupId, userIds, options) {
              if (options === void 0) { options = {}; }
              if (groupId === null || groupId === undefined) {
                  throw new Error("'groupId' is a required parameter but is null or undefined.");
              }
              var urlPath = "/v2/group/{group_id}/add"
                  .replace("{group_id}", encodeURIComponent(String(groupId)));
              var queryParams = {
                  user_ids: userIds,
              };
<<<<<<< HEAD
              if (configuration.bearerToken) {
                  headers["Authorization"] = "Bearer " + configuration.bearerToken;
              }
              else if (configuration.username) {
                  headers["Authorization"] = "Basic " + btoa(configuration.username + ":" + configuration.password);
              }
              fetchOptions.headers = __assign({}, headers, options.headers);
              return Promise.race([
                  fetch(configuration.basePath + urlPath + urlQuery, fetchOptions).then(function (response) {
                      if (response.status >= 200 && response.status < 300) {
                          return response.json();
                      }
                      else {
                          throw new Error(String(response.status));
                      }
                  }),
                  new Promise(function (_, reject) {
                      return setTimeout(reject, configuration.timeoutMs, new Error("Request timed out."));
                  }),
              ]);
=======
              var _body = null;
              return napi.doFetch(urlPath, "POST", queryParams, _body, options);
>>>>>>> 9954a62d
          },
          joinGroup: function (groupId, options) {
              if (options === void 0) { options = {}; }
              if (groupId === null || groupId === undefined) {
                  throw new Error("'groupId' is a required parameter but is null or undefined.");
              }
              var urlPath = "/v2/group/{group_id}/join"
                  .replace("{group_id}", encodeURIComponent(String(groupId)));
              var queryParams = {};
<<<<<<< HEAD
              var urlQuery = "?" + Object.keys(queryParams)
                  .map(function (k) {
                  if (queryParams[k] instanceof Array) {
                      return queryParams[k].reduce(function (prev, curr) {
                          return prev + encodeURIComponent(k) + "=" + encodeURIComponent(curr) + "&";
                      }, "");
                  }
                  else {
                      if (queryParams[k] != null) {
                          return encodeURIComponent(k) + "=" + encodeURIComponent(queryParams[k]) + "&";
                      }
                  }
              })
                  .join("");
              var fetchOptions = __assign({ method: "POST" }, options);
              var headers = {
                  "Accept": "application/json",
                  "Content-Type": "application/json",
              };
              if (configuration.bearerToken) {
                  headers["Authorization"] = "Bearer " + configuration.bearerToken;
              }
              else if (configuration.username) {
                  headers["Authorization"] = "Basic " + btoa(configuration.username + ":" + configuration.password);
              }
              fetchOptions.headers = __assign({}, headers, options.headers);
              return Promise.race([
                  fetch(configuration.basePath + urlPath + urlQuery, fetchOptions).then(function (response) {
                      if (response.status >= 200 && response.status < 300) {
                          return response.json();
                      }
                      else {
                          throw new Error(String(response.status));
                      }
                  }),
                  new Promise(function (_, reject) {
                      return setTimeout(reject, configuration.timeoutMs, new Error("Request timed out."));
                  }),
              ]);
=======
              var _body = null;
              return napi.doFetch(urlPath, "POST", queryParams, _body, options);
>>>>>>> 9954a62d
          },
          kickGroupUsers: function (groupId, userIds, options) {
              if (options === void 0) { options = {}; }
              if (groupId === null || groupId === undefined) {
                  throw new Error("'groupId' is a required parameter but is null or undefined.");
              }
              var urlPath = "/v2/group/{group_id}/kick"
                  .replace("{group_id}", encodeURIComponent(String(groupId)));
<<<<<<< HEAD
              var queryParams = {};
              var urlQuery = "?" + Object.keys(queryParams)
                  .map(function (k) {
                  if (queryParams[k] instanceof Array) {
                      return queryParams[k].reduce(function (prev, curr) {
                          return prev + encodeURIComponent(k) + "=" + encodeURIComponent(curr) + "&";
                      }, "");
                  }
                  else {
                      if (queryParams[k] != null) {
                          return encodeURIComponent(k) + "=" + encodeURIComponent(queryParams[k]) + "&";
                      }
                  }
              })
                  .join("");
              var fetchOptions = __assign({ method: "POST" }, options);
              var headers = {
                  "Accept": "application/json",
                  "Content-Type": "application/json",
              };
              if (configuration.bearerToken) {
                  headers["Authorization"] = "Bearer " + configuration.bearerToken;
              }
              else if (configuration.username) {
                  headers["Authorization"] = "Basic " + btoa(configuration.username + ":" + configuration.password);
              }
              fetchOptions.headers = __assign({}, headers, options.headers);
              return Promise.race([
                  fetch(configuration.basePath + urlPath + urlQuery, fetchOptions).then(function (response) {
                      if (response.status >= 200 && response.status < 300) {
                          return response.json();
                      }
                      else {
                          throw new Error(String(response.status));
                      }
                  }),
                  new Promise(function (_, reject) {
                      return setTimeout(reject, configuration.timeoutMs, new Error("Request timed out."));
                  }),
              ]);
=======
              var queryParams = {
                  user_ids: userIds,
              };
              var _body = null;
              return napi.doFetch(urlPath, "POST", queryParams, _body, options);
>>>>>>> 9954a62d
          },
          leaveGroup: function (groupId, options) {
              if (options === void 0) { options = {}; }
              if (groupId === null || groupId === undefined) {
                  throw new Error("'groupId' is a required parameter but is null or undefined.");
              }
              var urlPath = "/v2/group/{group_id}/leave"
                  .replace("{group_id}", encodeURIComponent(String(groupId)));
              var queryParams = {};
<<<<<<< HEAD
              var urlQuery = "?" + Object.keys(queryParams)
                  .map(function (k) {
                  if (queryParams[k] instanceof Array) {
                      return queryParams[k].reduce(function (prev, curr) {
                          return prev + encodeURIComponent(k) + "=" + encodeURIComponent(curr) + "&";
                      }, "");
                  }
                  else {
                      if (queryParams[k] != null) {
                          return encodeURIComponent(k) + "=" + encodeURIComponent(queryParams[k]) + "&";
                      }
                  }
              })
                  .join("");
              var fetchOptions = __assign({ method: "POST" }, options);
              var headers = {
                  "Accept": "application/json",
                  "Content-Type": "application/json",
              };
              if (configuration.bearerToken) {
                  headers["Authorization"] = "Bearer " + configuration.bearerToken;
              }
              else if (configuration.username) {
                  headers["Authorization"] = "Basic " + btoa(configuration.username + ":" + configuration.password);
              }
              fetchOptions.headers = __assign({}, headers, options.headers);
              return Promise.race([
                  fetch(configuration.basePath + urlPath + urlQuery, fetchOptions).then(function (response) {
                      if (response.status >= 200 && response.status < 300) {
                          return response.json();
                      }
                      else {
                          throw new Error(String(response.status));
                      }
                  }),
                  new Promise(function (_, reject) {
                      return setTimeout(reject, configuration.timeoutMs, new Error("Request timed out."));
                  }),
              ]);
=======
              var _body = null;
              return napi.doFetch(urlPath, "POST", queryParams, _body, options);
>>>>>>> 9954a62d
          },
          promoteGroupUsers: function (groupId, userIds, options) {
              if (options === void 0) { options = {}; }
              if (groupId === null || groupId === undefined) {
                  throw new Error("'groupId' is a required parameter but is null or undefined.");
              }
              var urlPath = "/v2/group/{group_id}/promote"
                  .replace("{group_id}", encodeURIComponent(String(groupId)));
              var queryParams = {
                  user_ids: userIds,
              };
<<<<<<< HEAD
              if (configuration.bearerToken) {
                  headers["Authorization"] = "Bearer " + configuration.bearerToken;
              }
              else if (configuration.username) {
                  headers["Authorization"] = "Basic " + btoa(configuration.username + ":" + configuration.password);
              }
              fetchOptions.headers = __assign({}, headers, options.headers);
              return Promise.race([
                  fetch(configuration.basePath + urlPath + urlQuery, fetchOptions).then(function (response) {
                      if (response.status >= 200 && response.status < 300) {
                          return response.json();
                      }
                      else {
                          throw new Error(String(response.status));
                      }
                  }),
                  new Promise(function (_, reject) {
                      return setTimeout(reject, configuration.timeoutMs, new Error("Request timed out."));
                  }),
              ]);
=======
              var _body = null;
              return napi.doFetch(urlPath, "POST", queryParams, _body, options);
>>>>>>> 9954a62d
          },
          listGroupUsers: function (groupId, options) {
              if (options === void 0) { options = {}; }
              if (groupId === null || groupId === undefined) {
                  throw new Error("'groupId' is a required parameter but is null or undefined.");
              }
              var urlPath = "/v2/group/{group_id}/user"
                  .replace("{group_id}", encodeURIComponent(String(groupId)));
              var queryParams = {};
<<<<<<< HEAD
              var urlQuery = "?" + Object.keys(queryParams)
                  .map(function (k) {
                  if (queryParams[k] instanceof Array) {
                      return queryParams[k].reduce(function (prev, curr) {
                          return prev + encodeURIComponent(k) + "=" + encodeURIComponent(curr) + "&";
                      }, "");
                  }
                  else {
                      if (queryParams[k] != null) {
                          return encodeURIComponent(k) + "=" + encodeURIComponent(queryParams[k]) + "&";
                      }
                  }
              })
                  .join("");
              var fetchOptions = __assign({ method: "GET" }, options);
              var headers = {
                  "Accept": "application/json",
                  "Content-Type": "application/json",
              };
              if (configuration.bearerToken) {
                  headers["Authorization"] = "Bearer " + configuration.bearerToken;
              }
              else if (configuration.username) {
                  headers["Authorization"] = "Basic " + btoa(configuration.username + ":" + configuration.password);
              }
              fetchOptions.headers = __assign({}, headers, options.headers);
              return Promise.race([
                  fetch(configuration.basePath + urlPath + urlQuery, fetchOptions).then(function (response) {
                      if (response.status >= 200 && response.status < 300) {
                          return response.json();
                      }
                      else {
                          throw new Error(String(response.status));
                      }
                  }),
                  new Promise(function (_, reject) {
                      return setTimeout(reject, configuration.timeoutMs, new Error("Request timed out."));
                  }),
              ]);
=======
              var _body = null;
              return napi.doFetch(urlPath, "GET", queryParams, _body, options);
>>>>>>> 9954a62d
          },
          deleteLeaderboardRecord: function (leaderboardId, options) {
              if (options === void 0) { options = {}; }
              if (leaderboardId === null || leaderboardId === undefined) {
                  throw new Error("'leaderboardId' is a required parameter but is null or undefined.");
              }
              var urlPath = "/v2/leaderboard/{leaderboard_id}"
                  .replace("{leaderboard_id}", encodeURIComponent(String(leaderboardId)));
              var queryParams = {};
<<<<<<< HEAD
              var urlQuery = "?" + Object.keys(queryParams)
                  .map(function (k) {
                  if (queryParams[k] instanceof Array) {
                      return queryParams[k].reduce(function (prev, curr) {
                          return prev + encodeURIComponent(k) + "=" + encodeURIComponent(curr) + "&";
                      }, "");
                  }
                  else {
                      if (queryParams[k] != null) {
                          return encodeURIComponent(k) + "=" + encodeURIComponent(queryParams[k]) + "&";
                      }
                  }
              })
                  .join("");
              var fetchOptions = __assign({ method: "DELETE" }, options);
              var headers = {
                  "Accept": "application/json",
                  "Content-Type": "application/json",
              };
              if (configuration.bearerToken) {
                  headers["Authorization"] = "Bearer " + configuration.bearerToken;
              }
              else if (configuration.username) {
                  headers["Authorization"] = "Basic " + btoa(configuration.username + ":" + configuration.password);
              }
              fetchOptions.headers = __assign({}, headers, options.headers);
              return Promise.race([
                  fetch(configuration.basePath + urlPath + urlQuery, fetchOptions).then(function (response) {
                      if (response.status >= 200 && response.status < 300) {
                          return response.json();
                      }
                      else {
                          throw new Error(String(response.status));
                      }
                  }),
                  new Promise(function (_, reject) {
                      return setTimeout(reject, configuration.timeoutMs, new Error("Request timed out."));
                  }),
              ]);
=======
              var _body = null;
              return napi.doFetch(urlPath, "DELETE", queryParams, _body, options);
>>>>>>> 9954a62d
          },
          listLeaderboardRecords: function (leaderboardId, ownerIds, limit, cursor, options) {
              if (options === void 0) { options = {}; }
              if (leaderboardId === null || leaderboardId === undefined) {
                  throw new Error("'leaderboardId' is a required parameter but is null or undefined.");
              }
              var urlPath = "/v2/leaderboard/{leaderboard_id}"
                  .replace("{leaderboard_id}", encodeURIComponent(String(leaderboardId)));
              var queryParams = {
                  owner_ids: ownerIds,
                  limit: limit,
                  cursor: cursor,
              };
<<<<<<< HEAD
              var urlQuery = "?" + Object.keys(queryParams)
                  .map(function (k) {
                  if (queryParams[k] instanceof Array) {
                      return queryParams[k].reduce(function (prev, curr) {
                          return prev + encodeURIComponent(k) + "=" + encodeURIComponent(curr) + "&";
                      }, "");
                  }
                  else {
                      if (queryParams[k] != null) {
                          return encodeURIComponent(k) + "=" + encodeURIComponent(queryParams[k]) + "&";
                      }
                  }
              })
                  .join("");
              var fetchOptions = __assign({ method: "GET" }, options);
              var headers = {
                  "Accept": "application/json",
                  "Content-Type": "application/json",
              };
              if (configuration.bearerToken) {
                  headers["Authorization"] = "Bearer " + configuration.bearerToken;
              }
              else if (configuration.username) {
                  headers["Authorization"] = "Basic " + btoa(configuration.username + ":" + configuration.password);
              }
              fetchOptions.headers = __assign({}, headers, options.headers);
              return Promise.race([
                  fetch(configuration.basePath + urlPath + urlQuery, fetchOptions).then(function (response) {
                      if (response.status >= 200 && response.status < 300) {
                          return response.json();
                      }
                      else {
                          throw new Error(String(response.status));
                      }
                  }),
                  new Promise(function (_, reject) {
                      return setTimeout(reject, configuration.timeoutMs, new Error("Request timed out."));
                  }),
              ]);
=======
              var _body = null;
              return napi.doFetch(urlPath, "GET", queryParams, _body, options);
>>>>>>> 9954a62d
          },
          writeLeaderboardRecord: function (leaderboardId, body, options) {
              if (options === void 0) { options = {}; }
              if (leaderboardId === null || leaderboardId === undefined) {
                  throw new Error("'leaderboardId' is a required parameter but is null or undefined.");
              }
              if (body === null || body === undefined) {
                  throw new Error("'body' is a required parameter but is null or undefined.");
              }
              var urlPath = "/v2/leaderboard/{leaderboard_id}"
                  .replace("{leaderboard_id}", encodeURIComponent(String(leaderboardId)));
              var queryParams = {};
<<<<<<< HEAD
              var urlQuery = "?" + Object.keys(queryParams)
                  .map(function (k) {
                  if (queryParams[k] instanceof Array) {
                      return queryParams[k].reduce(function (prev, curr) {
                          return prev + encodeURIComponent(k) + "=" + encodeURIComponent(curr) + "&";
                      }, "");
                  }
                  else {
                      if (queryParams[k] != null) {
                          return encodeURIComponent(k) + "=" + encodeURIComponent(queryParams[k]) + "&";
                      }
                  }
              })
                  .join("");
              var fetchOptions = __assign({ method: "POST" }, options);
              var headers = {
                  "Accept": "application/json",
                  "Content-Type": "application/json",
              };
              if (configuration.bearerToken) {
                  headers["Authorization"] = "Bearer " + configuration.bearerToken;
              }
              else if (configuration.username) {
                  headers["Authorization"] = "Basic " + btoa(configuration.username + ":" + configuration.password);
              }
              fetchOptions.headers = __assign({}, headers, options.headers);
              fetchOptions.body = JSON.stringify(body || {});
              return Promise.race([
                  fetch(configuration.basePath + urlPath + urlQuery, fetchOptions).then(function (response) {
                      if (response.status >= 200 && response.status < 300) {
                          return response.json();
                      }
                      else {
                          throw new Error(String(response.status));
                      }
                  }),
                  new Promise(function (_, reject) {
                      return setTimeout(reject, configuration.timeoutMs, new Error("Request timed out."));
                  }),
              ]);
=======
              var _body = null;
              _body = JSON.stringify(body || {});
              return napi.doFetch(urlPath, "POST", queryParams, _body, options);
>>>>>>> 9954a62d
          },
          listLeaderboardRecordsAroundOwner: function (leaderboardId, ownerId, limit, options) {
              if (options === void 0) { options = {}; }
              if (leaderboardId === null || leaderboardId === undefined) {
                  throw new Error("'leaderboardId' is a required parameter but is null or undefined.");
              }
              if (ownerId === null || ownerId === undefined) {
                  throw new Error("'ownerId' is a required parameter but is null or undefined.");
              }
              var urlPath = "/v2/leaderboard/{leaderboard_id}/owner/{owner_id}"
                  .replace("{leaderboard_id}", encodeURIComponent(String(leaderboardId)))
                  .replace("{owner_id}", encodeURIComponent(String(ownerId)));
              var queryParams = {
                  limit: limit,
              };
<<<<<<< HEAD
              var urlQuery = "?" + Object.keys(queryParams)
                  .map(function (k) {
                  if (queryParams[k] instanceof Array) {
                      return queryParams[k].reduce(function (prev, curr) {
                          return prev + encodeURIComponent(k) + "=" + encodeURIComponent(curr) + "&";
                      }, "");
                  }
                  else {
                      if (queryParams[k] != null) {
                          return encodeURIComponent(k) + "=" + encodeURIComponent(queryParams[k]) + "&";
                      }
                  }
              })
                  .join("");
              var fetchOptions = __assign({ method: "GET" }, options);
              var headers = {
                  "Accept": "application/json",
                  "Content-Type": "application/json",
              };
              if (configuration.bearerToken) {
                  headers["Authorization"] = "Bearer " + configuration.bearerToken;
              }
              else if (configuration.username) {
                  headers["Authorization"] = "Basic " + btoa(configuration.username + ":" + configuration.password);
              }
              fetchOptions.headers = __assign({}, headers, options.headers);
              return Promise.race([
                  fetch(configuration.basePath + urlPath + urlQuery, fetchOptions).then(function (response) {
                      if (response.status >= 200 && response.status < 300) {
                          return response.json();
                      }
                      else {
                          throw new Error(String(response.status));
                      }
                  }),
                  new Promise(function (_, reject) {
                      return setTimeout(reject, configuration.timeoutMs, new Error("Request timed out."));
                  }),
              ]);
=======
              var _body = null;
              return napi.doFetch(urlPath, "GET", queryParams, _body, options);
>>>>>>> 9954a62d
          },
          listMatches: function (limit, authoritative, label, minSize, maxSize, query, options) {
              if (options === void 0) { options = {}; }
              var urlPath = "/v2/match";
              var queryParams = {
                  limit: limit,
                  authoritative: authoritative,
                  label: label,
                  min_size: minSize,
                  max_size: maxSize,
                  query: query,
              };
<<<<<<< HEAD
              var urlQuery = "?" + Object.keys(queryParams)
                  .map(function (k) {
                  if (queryParams[k] instanceof Array) {
                      return queryParams[k].reduce(function (prev, curr) {
                          return prev + encodeURIComponent(k) + "=" + encodeURIComponent(curr) + "&";
                      }, "");
                  }
                  else {
                      if (queryParams[k] != null) {
                          return encodeURIComponent(k) + "=" + encodeURIComponent(queryParams[k]) + "&";
                      }
                  }
              })
                  .join("");
              var fetchOptions = __assign({ method: "GET" }, options);
              var headers = {
                  "Accept": "application/json",
                  "Content-Type": "application/json",
              };
              if (configuration.bearerToken) {
                  headers["Authorization"] = "Bearer " + configuration.bearerToken;
              }
              else if (configuration.username) {
                  headers["Authorization"] = "Basic " + btoa(configuration.username + ":" + configuration.password);
              }
              fetchOptions.headers = __assign({}, headers, options.headers);
              return Promise.race([
                  fetch(configuration.basePath + urlPath + urlQuery, fetchOptions).then(function (response) {
                      if (response.status >= 200 && response.status < 300) {
                          return response.json();
                      }
                      else {
                          throw new Error(String(response.status));
                      }
                  }),
                  new Promise(function (_, reject) {
                      return setTimeout(reject, configuration.timeoutMs, new Error("Request timed out."));
                  }),
              ]);
=======
              var _body = null;
              return napi.doFetch(urlPath, "GET", queryParams, _body, options);
>>>>>>> 9954a62d
          },
          deleteNotifications: function (ids, options) {
              if (options === void 0) { options = {}; }
              var urlPath = "/v2/notification";
              var queryParams = {
                  ids: ids,
              };
<<<<<<< HEAD
              var urlQuery = "?" + Object.keys(queryParams)
                  .map(function (k) {
                  if (queryParams[k] instanceof Array) {
                      return queryParams[k].reduce(function (prev, curr) {
                          return prev + encodeURIComponent(k) + "=" + encodeURIComponent(curr) + "&";
                      }, "");
                  }
                  else {
                      if (queryParams[k] != null) {
                          return encodeURIComponent(k) + "=" + encodeURIComponent(queryParams[k]) + "&";
                      }
                  }
              })
                  .join("");
              var fetchOptions = __assign({ method: "DELETE" }, options);
              var headers = {
                  "Accept": "application/json",
                  "Content-Type": "application/json",
              };
              if (configuration.bearerToken) {
                  headers["Authorization"] = "Bearer " + configuration.bearerToken;
              }
              else if (configuration.username) {
                  headers["Authorization"] = "Basic " + btoa(configuration.username + ":" + configuration.password);
              }
              fetchOptions.headers = __assign({}, headers, options.headers);
              return Promise.race([
                  fetch(configuration.basePath + urlPath + urlQuery, fetchOptions).then(function (response) {
                      if (response.status >= 200 && response.status < 300) {
                          return response.json();
                      }
                      else {
                          throw new Error(String(response.status));
                      }
                  }),
                  new Promise(function (_, reject) {
                      return setTimeout(reject, configuration.timeoutMs, new Error("Request timed out."));
                  }),
              ]);
=======
              var _body = null;
              return napi.doFetch(urlPath, "DELETE", queryParams, _body, options);
>>>>>>> 9954a62d
          },
          listNotifications: function (limit, cacheableCursor, options) {
              if (options === void 0) { options = {}; }
              var urlPath = "/v2/notification";
              var queryParams = {
                  limit: limit,
                  cacheable_cursor: cacheableCursor,
              };
<<<<<<< HEAD
              var urlQuery = "?" + Object.keys(queryParams)
                  .map(function (k) {
                  if (queryParams[k] instanceof Array) {
                      return queryParams[k].reduce(function (prev, curr) {
                          return prev + encodeURIComponent(k) + "=" + encodeURIComponent(curr) + "&";
                      }, "");
                  }
                  else {
                      if (queryParams[k] != null) {
                          return encodeURIComponent(k) + "=" + encodeURIComponent(queryParams[k]) + "&";
                      }
                  }
              })
                  .join("");
              var fetchOptions = __assign({ method: "GET" }, options);
              var headers = {
                  "Accept": "application/json",
                  "Content-Type": "application/json",
              };
              if (configuration.bearerToken) {
                  headers["Authorization"] = "Bearer " + configuration.bearerToken;
              }
              else if (configuration.username) {
                  headers["Authorization"] = "Basic " + btoa(configuration.username + ":" + configuration.password);
              }
              fetchOptions.headers = __assign({}, headers, options.headers);
              return Promise.race([
                  fetch(configuration.basePath + urlPath + urlQuery, fetchOptions).then(function (response) {
                      if (response.status >= 200 && response.status < 300) {
                          return response.json();
                      }
                      else {
                          throw new Error(String(response.status));
                      }
                  }),
                  new Promise(function (_, reject) {
                      return setTimeout(reject, configuration.timeoutMs, new Error("Request timed out."));
                  }),
              ]);
=======
              var _body = null;
              return napi.doFetch(urlPath, "GET", queryParams, _body, options);
>>>>>>> 9954a62d
          },
          rpcFunc2: function (id, payload, httpKey, options) {
              if (options === void 0) { options = {}; }
              if (id === null || id === undefined) {
                  throw new Error("'id' is a required parameter but is null or undefined.");
              }
              var urlPath = "/v2/rpc/{id}"
                  .replace("{id}", encodeURIComponent(String(id)));
              var queryParams = {
                  payload: payload,
                  http_key: httpKey,
              };
<<<<<<< HEAD
              var urlQuery = "?" + Object.keys(queryParams)
                  .map(function (k) {
                  if (queryParams[k] instanceof Array) {
                      return queryParams[k].reduce(function (prev, curr) {
                          return prev + encodeURIComponent(k) + "=" + encodeURIComponent(curr) + "&";
                      }, "");
                  }
                  else {
                      if (queryParams[k] != null) {
                          return encodeURIComponent(k) + "=" + encodeURIComponent(queryParams[k]) + "&";
                      }
                  }
              })
                  .join("");
              var fetchOptions = __assign({ method: "GET" }, options);
              var headers = {
                  "Accept": "application/json",
                  "Content-Type": "application/json",
              };
              if (configuration.bearerToken) {
                  headers["Authorization"] = "Bearer " + configuration.bearerToken;
              }
              else if (configuration.username) {
                  headers["Authorization"] = "Basic " + btoa(configuration.username + ":" + configuration.password);
              }
              fetchOptions.headers = __assign({}, headers, options.headers);
              return Promise.race([
                  fetch(configuration.basePath + urlPath + urlQuery, fetchOptions).then(function (response) {
                      if (response.status >= 200 && response.status < 300) {
                          return response.json();
                      }
                      else {
                          throw new Error(String(response.status));
                      }
                  }),
                  new Promise(function (_, reject) {
                      return setTimeout(reject, configuration.timeoutMs, new Error("Request timed out."));
                  }),
              ]);
=======
              var _body = null;
              return napi.doFetch(urlPath, "GET", queryParams, _body, options);
>>>>>>> 9954a62d
          },
          rpcFunc: function (id, body, options) {
              if (options === void 0) { options = {}; }
              if (id === null || id === undefined) {
                  throw new Error("'id' is a required parameter but is null or undefined.");
              }
              if (body === null || body === undefined) {
                  throw new Error("'body' is a required parameter but is null or undefined.");
              }
              var urlPath = "/v2/rpc/{id}"
                  .replace("{id}", encodeURIComponent(String(id)));
              var queryParams = {};
<<<<<<< HEAD
              var urlQuery = "?" + Object.keys(queryParams)
                  .map(function (k) {
                  if (queryParams[k] instanceof Array) {
                      return queryParams[k].reduce(function (prev, curr) {
                          return prev + encodeURIComponent(k) + "=" + encodeURIComponent(curr) + "&";
                      }, "");
                  }
                  else {
                      if (queryParams[k] != null) {
                          return encodeURIComponent(k) + "=" + encodeURIComponent(queryParams[k]) + "&";
                      }
                  }
              })
                  .join("");
              var fetchOptions = __assign({ method: "POST" }, options);
              var headers = {
                  "Accept": "application/json",
                  "Content-Type": "application/json",
              };
              if (configuration.bearerToken) {
                  headers["Authorization"] = "Bearer " + configuration.bearerToken;
              }
              else if (configuration.username) {
                  headers["Authorization"] = "Basic " + btoa(configuration.username + ":" + configuration.password);
              }
              fetchOptions.headers = __assign({}, headers, options.headers);
              fetchOptions.body = JSON.stringify(body || {});
              return Promise.race([
                  fetch(configuration.basePath + urlPath + urlQuery, fetchOptions).then(function (response) {
                      if (response.status >= 200 && response.status < 300) {
                          return response.json();
                      }
                      else {
                          throw new Error(String(response.status));
                      }
                  }),
                  new Promise(function (_, reject) {
                      return setTimeout(reject, configuration.timeoutMs, new Error("Request timed out."));
                  }),
              ]);
=======
              var _body = null;
              _body = JSON.stringify(body || {});
              return napi.doFetch(urlPath, "POST", queryParams, _body, options);
>>>>>>> 9954a62d
          },
          readStorageObjects: function (body, options) {
              if (options === void 0) { options = {}; }
              if (body === null || body === undefined) {
                  throw new Error("'body' is a required parameter but is null or undefined.");
              }
              var urlPath = "/v2/storage";
              var queryParams = {};
<<<<<<< HEAD
              var urlQuery = "?" + Object.keys(queryParams)
                  .map(function (k) {
                  if (queryParams[k] instanceof Array) {
                      return queryParams[k].reduce(function (prev, curr) {
                          return prev + encodeURIComponent(k) + "=" + encodeURIComponent(curr) + "&";
                      }, "");
                  }
                  else {
                      if (queryParams[k] != null) {
                          return encodeURIComponent(k) + "=" + encodeURIComponent(queryParams[k]) + "&";
                      }
                  }
              })
                  .join("");
              var fetchOptions = __assign({ method: "POST" }, options);
              var headers = {
                  "Accept": "application/json",
                  "Content-Type": "application/json",
              };
              if (configuration.bearerToken) {
                  headers["Authorization"] = "Bearer " + configuration.bearerToken;
              }
              else if (configuration.username) {
                  headers["Authorization"] = "Basic " + btoa(configuration.username + ":" + configuration.password);
              }
              fetchOptions.headers = __assign({}, headers, options.headers);
              fetchOptions.body = JSON.stringify(body || {});
              return Promise.race([
                  fetch(configuration.basePath + urlPath + urlQuery, fetchOptions).then(function (response) {
                      if (response.status >= 200 && response.status < 300) {
                          return response.json();
                      }
                      else {
                          throw new Error(String(response.status));
                      }
                  }),
                  new Promise(function (_, reject) {
                      return setTimeout(reject, configuration.timeoutMs, new Error("Request timed out."));
                  }),
              ]);
=======
              var _body = null;
              _body = JSON.stringify(body || {});
              return napi.doFetch(urlPath, "POST", queryParams, _body, options);
>>>>>>> 9954a62d
          },
          writeStorageObjects: function (body, options) {
              if (options === void 0) { options = {}; }
              if (body === null || body === undefined) {
                  throw new Error("'body' is a required parameter but is null or undefined.");
              }
              var urlPath = "/v2/storage";
              var queryParams = {};
<<<<<<< HEAD
              var urlQuery = "?" + Object.keys(queryParams)
                  .map(function (k) {
                  if (queryParams[k] instanceof Array) {
                      return queryParams[k].reduce(function (prev, curr) {
                          return prev + encodeURIComponent(k) + "=" + encodeURIComponent(curr) + "&";
                      }, "");
                  }
                  else {
                      if (queryParams[k] != null) {
                          return encodeURIComponent(k) + "=" + encodeURIComponent(queryParams[k]) + "&";
                      }
                  }
              })
                  .join("");
              var fetchOptions = __assign({ method: "PUT" }, options);
              var headers = {
                  "Accept": "application/json",
                  "Content-Type": "application/json",
              };
              if (configuration.bearerToken) {
                  headers["Authorization"] = "Bearer " + configuration.bearerToken;
              }
              else if (configuration.username) {
                  headers["Authorization"] = "Basic " + btoa(configuration.username + ":" + configuration.password);
              }
              fetchOptions.headers = __assign({}, headers, options.headers);
              fetchOptions.body = JSON.stringify(body || {});
              return Promise.race([
                  fetch(configuration.basePath + urlPath + urlQuery, fetchOptions).then(function (response) {
                      if (response.status >= 200 && response.status < 300) {
                          return response.json();
                      }
                      else {
                          throw new Error(String(response.status));
                      }
                  }),
                  new Promise(function (_, reject) {
                      return setTimeout(reject, configuration.timeoutMs, new Error("Request timed out."));
                  }),
              ]);
=======
              var _body = null;
              _body = JSON.stringify(body || {});
              return napi.doFetch(urlPath, "PUT", queryParams, _body, options);
>>>>>>> 9954a62d
          },
          deleteStorageObjects: function (body, options) {
              if (options === void 0) { options = {}; }
              if (body === null || body === undefined) {
                  throw new Error("'body' is a required parameter but is null or undefined.");
              }
              var urlPath = "/v2/storage/delete";
              var queryParams = {};
<<<<<<< HEAD
              var urlQuery = "?" + Object.keys(queryParams)
                  .map(function (k) {
                  if (queryParams[k] instanceof Array) {
                      return queryParams[k].reduce(function (prev, curr) {
                          return prev + encodeURIComponent(k) + "=" + encodeURIComponent(curr) + "&";
                      }, "");
                  }
                  else {
                      if (queryParams[k] != null) {
                          return encodeURIComponent(k) + "=" + encodeURIComponent(queryParams[k]) + "&";
                      }
                  }
              })
                  .join("");
              var fetchOptions = __assign({ method: "PUT" }, options);
              var headers = {
                  "Accept": "application/json",
                  "Content-Type": "application/json",
              };
              if (configuration.bearerToken) {
                  headers["Authorization"] = "Bearer " + configuration.bearerToken;
              }
              else if (configuration.username) {
                  headers["Authorization"] = "Basic " + btoa(configuration.username + ":" + configuration.password);
              }
              fetchOptions.headers = __assign({}, headers, options.headers);
              fetchOptions.body = JSON.stringify(body || {});
              return Promise.race([
                  fetch(configuration.basePath + urlPath + urlQuery, fetchOptions).then(function (response) {
                      if (response.status >= 200 && response.status < 300) {
                          return response.json();
                      }
                      else {
                          throw new Error(String(response.status));
                      }
                  }),
                  new Promise(function (_, reject) {
                      return setTimeout(reject, configuration.timeoutMs, new Error("Request timed out."));
                  }),
              ]);
=======
              var _body = null;
              _body = JSON.stringify(body || {});
              return napi.doFetch(urlPath, "PUT", queryParams, _body, options);
>>>>>>> 9954a62d
          },
          listStorageObjects: function (collection, userId, limit, cursor, options) {
              if (options === void 0) { options = {}; }
              if (collection === null || collection === undefined) {
                  throw new Error("'collection' is a required parameter but is null or undefined.");
              }
              var urlPath = "/v2/storage/{collection}"
                  .replace("{collection}", encodeURIComponent(String(collection)));
              var queryParams = {
                  user_id: userId,
                  limit: limit,
                  cursor: cursor,
              };
<<<<<<< HEAD
              var urlQuery = "?" + Object.keys(queryParams)
                  .map(function (k) {
                  if (queryParams[k] instanceof Array) {
                      return queryParams[k].reduce(function (prev, curr) {
                          return prev + encodeURIComponent(k) + "=" + encodeURIComponent(curr) + "&";
                      }, "");
                  }
                  else {
                      if (queryParams[k] != null) {
                          return encodeURIComponent(k) + "=" + encodeURIComponent(queryParams[k]) + "&";
                      }
                  }
              })
                  .join("");
              var fetchOptions = __assign({ method: "GET" }, options);
              var headers = {
                  "Accept": "application/json",
                  "Content-Type": "application/json",
              };
              if (configuration.bearerToken) {
                  headers["Authorization"] = "Bearer " + configuration.bearerToken;
              }
              else if (configuration.username) {
                  headers["Authorization"] = "Basic " + btoa(configuration.username + ":" + configuration.password);
              }
              fetchOptions.headers = __assign({}, headers, options.headers);
              return Promise.race([
                  fetch(configuration.basePath + urlPath + urlQuery, fetchOptions).then(function (response) {
                      if (response.status >= 200 && response.status < 300) {
                          return response.json();
                      }
                      else {
                          throw new Error(String(response.status));
                      }
                  }),
                  new Promise(function (_, reject) {
                      return setTimeout(reject, configuration.timeoutMs, new Error("Request timed out."));
                  }),
              ]);
=======
              var _body = null;
              return napi.doFetch(urlPath, "GET", queryParams, _body, options);
>>>>>>> 9954a62d
          },
          listStorageObjects2: function (collection, userId, limit, cursor, options) {
              if (options === void 0) { options = {}; }
              if (collection === null || collection === undefined) {
                  throw new Error("'collection' is a required parameter but is null or undefined.");
              }
              if (userId === null || userId === undefined) {
                  throw new Error("'userId' is a required parameter but is null or undefined.");
              }
              var urlPath = "/v2/storage/{collection}/{user_id}"
                  .replace("{collection}", encodeURIComponent(String(collection)))
                  .replace("{user_id}", encodeURIComponent(String(userId)));
              var queryParams = {
                  limit: limit,
                  cursor: cursor,
              };
<<<<<<< HEAD
              var urlQuery = "?" + Object.keys(queryParams)
                  .map(function (k) {
                  if (queryParams[k] instanceof Array) {
                      return queryParams[k].reduce(function (prev, curr) {
                          return prev + encodeURIComponent(k) + "=" + encodeURIComponent(curr) + "&";
                      }, "");
                  }
                  else {
                      if (queryParams[k] != null) {
                          return encodeURIComponent(k) + "=" + encodeURIComponent(queryParams[k]) + "&";
                      }
                  }
              })
                  .join("");
              var fetchOptions = __assign({ method: "GET" }, options);
              var headers = {
                  "Accept": "application/json",
                  "Content-Type": "application/json",
              };
              if (configuration.bearerToken) {
                  headers["Authorization"] = "Bearer " + configuration.bearerToken;
              }
              else if (configuration.username) {
                  headers["Authorization"] = "Basic " + btoa(configuration.username + ":" + configuration.password);
              }
              fetchOptions.headers = __assign({}, headers, options.headers);
              return Promise.race([
                  fetch(configuration.basePath + urlPath + urlQuery, fetchOptions).then(function (response) {
                      if (response.status >= 200 && response.status < 300) {
                          return response.json();
                      }
                      else {
                          throw new Error(String(response.status));
                      }
                  }),
                  new Promise(function (_, reject) {
                      return setTimeout(reject, configuration.timeoutMs, new Error("Request timed out."));
                  }),
              ]);
=======
              var _body = null;
              return napi.doFetch(urlPath, "GET", queryParams, _body, options);
>>>>>>> 9954a62d
          },
          listTournaments: function (categoryStart, categoryEnd, startTime, endTime, limit, cursor, options) {
              if (options === void 0) { options = {}; }
              var urlPath = "/v2/tournament";
              var queryParams = {
                  category_start: categoryStart,
                  category_end: categoryEnd,
                  start_time: startTime,
                  end_time: endTime,
                  limit: limit,
                  cursor: cursor,
              };
<<<<<<< HEAD
              var urlQuery = "?" + Object.keys(queryParams)
                  .map(function (k) {
                  if (queryParams[k] instanceof Array) {
                      return queryParams[k].reduce(function (prev, curr) {
                          return prev + encodeURIComponent(k) + "=" + encodeURIComponent(curr) + "&";
                      }, "");
                  }
                  else {
                      if (queryParams[k] != null) {
                          return encodeURIComponent(k) + "=" + encodeURIComponent(queryParams[k]) + "&";
                      }
                  }
              })
                  .join("");
              var fetchOptions = __assign({ method: "GET" }, options);
              var headers = {
                  "Accept": "application/json",
                  "Content-Type": "application/json",
              };
              if (configuration.bearerToken) {
                  headers["Authorization"] = "Bearer " + configuration.bearerToken;
              }
              else if (configuration.username) {
                  headers["Authorization"] = "Basic " + btoa(configuration.username + ":" + configuration.password);
              }
              fetchOptions.headers = __assign({}, headers, options.headers);
              return Promise.race([
                  fetch(configuration.basePath + urlPath + urlQuery, fetchOptions).then(function (response) {
                      if (response.status >= 200 && response.status < 300) {
                          return response.json();
                      }
                      else {
                          throw new Error(String(response.status));
                      }
                  }),
                  new Promise(function (_, reject) {
                      return setTimeout(reject, configuration.timeoutMs, new Error("Request timed out."));
                  }),
              ]);
=======
              var _body = null;
              return napi.doFetch(urlPath, "GET", queryParams, _body, options);
>>>>>>> 9954a62d
          },
          listTournamentRecords: function (tournamentId, ownerIds, limit, cursor, options) {
              if (options === void 0) { options = {}; }
              if (tournamentId === null || tournamentId === undefined) {
                  throw new Error("'tournamentId' is a required parameter but is null or undefined.");
              }
              var urlPath = "/v2/tournament/{tournament_id}"
                  .replace("{tournament_id}", encodeURIComponent(String(tournamentId)));
              var queryParams = {
                  owner_ids: ownerIds,
                  limit: limit,
                  cursor: cursor,
              };
<<<<<<< HEAD
              var urlQuery = "?" + Object.keys(queryParams)
                  .map(function (k) {
                  if (queryParams[k] instanceof Array) {
                      return queryParams[k].reduce(function (prev, curr) {
                          return prev + encodeURIComponent(k) + "=" + encodeURIComponent(curr) + "&";
                      }, "");
                  }
                  else {
                      if (queryParams[k] != null) {
                          return encodeURIComponent(k) + "=" + encodeURIComponent(queryParams[k]) + "&";
                      }
                  }
              })
                  .join("");
              var fetchOptions = __assign({ method: "GET" }, options);
              var headers = {
                  "Accept": "application/json",
                  "Content-Type": "application/json",
              };
              if (configuration.bearerToken) {
                  headers["Authorization"] = "Bearer " + configuration.bearerToken;
              }
              else if (configuration.username) {
                  headers["Authorization"] = "Basic " + btoa(configuration.username + ":" + configuration.password);
              }
              fetchOptions.headers = __assign({}, headers, options.headers);
              return Promise.race([
                  fetch(configuration.basePath + urlPath + urlQuery, fetchOptions).then(function (response) {
                      if (response.status >= 200 && response.status < 300) {
                          return response.json();
                      }
                      else {
                          throw new Error(String(response.status));
                      }
                  }),
                  new Promise(function (_, reject) {
                      return setTimeout(reject, configuration.timeoutMs, new Error("Request timed out."));
                  }),
              ]);
=======
              var _body = null;
              return napi.doFetch(urlPath, "GET", queryParams, _body, options);
>>>>>>> 9954a62d
          },
          writeTournamentRecord: function (tournamentId, body, options) {
              if (options === void 0) { options = {}; }
              if (tournamentId === null || tournamentId === undefined) {
                  throw new Error("'tournamentId' is a required parameter but is null or undefined.");
              }
              if (body === null || body === undefined) {
                  throw new Error("'body' is a required parameter but is null or undefined.");
              }
              var urlPath = "/v2/tournament/{tournament_id}"
                  .replace("{tournament_id}", encodeURIComponent(String(tournamentId)));
              var queryParams = {};
<<<<<<< HEAD
              var urlQuery = "?" + Object.keys(queryParams)
                  .map(function (k) {
                  if (queryParams[k] instanceof Array) {
                      return queryParams[k].reduce(function (prev, curr) {
                          return prev + encodeURIComponent(k) + "=" + encodeURIComponent(curr) + "&";
                      }, "");
                  }
                  else {
                      if (queryParams[k] != null) {
                          return encodeURIComponent(k) + "=" + encodeURIComponent(queryParams[k]) + "&";
                      }
                  }
              })
                  .join("");
              var fetchOptions = __assign({ method: "PUT" }, options);
              var headers = {
                  "Accept": "application/json",
                  "Content-Type": "application/json",
              };
              if (configuration.bearerToken) {
                  headers["Authorization"] = "Bearer " + configuration.bearerToken;
              }
              else if (configuration.username) {
                  headers["Authorization"] = "Basic " + btoa(configuration.username + ":" + configuration.password);
              }
              fetchOptions.headers = __assign({}, headers, options.headers);
              fetchOptions.body = JSON.stringify(body || {});
              return Promise.race([
                  fetch(configuration.basePath + urlPath + urlQuery, fetchOptions).then(function (response) {
                      if (response.status >= 200 && response.status < 300) {
                          return response.json();
                      }
                      else {
                          throw new Error(String(response.status));
                      }
                  }),
                  new Promise(function (_, reject) {
                      return setTimeout(reject, configuration.timeoutMs, new Error("Request timed out."));
                  }),
              ]);
=======
              var _body = null;
              _body = JSON.stringify(body || {});
              return napi.doFetch(urlPath, "PUT", queryParams, _body, options);
>>>>>>> 9954a62d
          },
          joinTournament: function (tournamentId, options) {
              if (options === void 0) { options = {}; }
              if (tournamentId === null || tournamentId === undefined) {
                  throw new Error("'tournamentId' is a required parameter but is null or undefined.");
              }
              var urlPath = "/v2/tournament/{tournament_id}/join"
                  .replace("{tournament_id}", encodeURIComponent(String(tournamentId)));
              var queryParams = {};
<<<<<<< HEAD
              var urlQuery = "?" + Object.keys(queryParams)
                  .map(function (k) {
                  if (queryParams[k] instanceof Array) {
                      return queryParams[k].reduce(function (prev, curr) {
                          return prev + encodeURIComponent(k) + "=" + encodeURIComponent(curr) + "&";
                      }, "");
                  }
                  else {
                      if (queryParams[k] != null) {
                          return encodeURIComponent(k) + "=" + encodeURIComponent(queryParams[k]) + "&";
                      }
                  }
              })
                  .join("");
              var fetchOptions = __assign({ method: "POST" }, options);
              var headers = {
                  "Accept": "application/json",
                  "Content-Type": "application/json",
              };
              if (configuration.bearerToken) {
                  headers["Authorization"] = "Bearer " + configuration.bearerToken;
              }
              else if (configuration.username) {
                  headers["Authorization"] = "Basic " + btoa(configuration.username + ":" + configuration.password);
              }
              fetchOptions.headers = __assign({}, headers, options.headers);
              return Promise.race([
                  fetch(configuration.basePath + urlPath + urlQuery, fetchOptions).then(function (response) {
                      if (response.status >= 200 && response.status < 300) {
                          return response.json();
                      }
                      else {
                          throw new Error(String(response.status));
                      }
                  }),
                  new Promise(function (_, reject) {
                      return setTimeout(reject, configuration.timeoutMs, new Error("Request timed out."));
                  }),
              ]);
=======
              var _body = null;
              return napi.doFetch(urlPath, "POST", queryParams, _body, options);
>>>>>>> 9954a62d
          },
          listTournamentRecordsAroundOwner: function (tournamentId, ownerId, limit, options) {
              if (options === void 0) { options = {}; }
              if (tournamentId === null || tournamentId === undefined) {
                  throw new Error("'tournamentId' is a required parameter but is null or undefined.");
              }
              if (ownerId === null || ownerId === undefined) {
                  throw new Error("'ownerId' is a required parameter but is null or undefined.");
              }
              var urlPath = "/v2/tournament/{tournament_id}/owner/{owner_id}"
                  .replace("{tournament_id}", encodeURIComponent(String(tournamentId)))
                  .replace("{owner_id}", encodeURIComponent(String(ownerId)));
              var queryParams = {
                  limit: limit,
              };
<<<<<<< HEAD
              var urlQuery = "?" + Object.keys(queryParams)
                  .map(function (k) {
                  if (queryParams[k] instanceof Array) {
                      return queryParams[k].reduce(function (prev, curr) {
                          return prev + encodeURIComponent(k) + "=" + encodeURIComponent(curr) + "&";
                      }, "");
                  }
                  else {
                      if (queryParams[k] != null) {
                          return encodeURIComponent(k) + "=" + encodeURIComponent(queryParams[k]) + "&";
                      }
                  }
              })
                  .join("");
              var fetchOptions = __assign({ method: "GET" }, options);
              var headers = {
                  "Accept": "application/json",
                  "Content-Type": "application/json",
              };
              if (configuration.bearerToken) {
                  headers["Authorization"] = "Bearer " + configuration.bearerToken;
              }
              else if (configuration.username) {
                  headers["Authorization"] = "Basic " + btoa(configuration.username + ":" + configuration.password);
              }
              fetchOptions.headers = __assign({}, headers, options.headers);
              return Promise.race([
                  fetch(configuration.basePath + urlPath + urlQuery, fetchOptions).then(function (response) {
                      if (response.status >= 200 && response.status < 300) {
                          return response.json();
                      }
                      else {
                          throw new Error(String(response.status));
                      }
                  }),
                  new Promise(function (_, reject) {
                      return setTimeout(reject, configuration.timeoutMs, new Error("Request timed out."));
                  }),
              ]);
=======
              var _body = null;
              return napi.doFetch(urlPath, "GET", queryParams, _body, options);
>>>>>>> 9954a62d
          },
          getUsers: function (ids, usernames, facebookIds, options) {
              if (options === void 0) { options = {}; }
              var urlPath = "/v2/user";
              var queryParams = {
                  ids: ids,
                  usernames: usernames,
                  facebook_ids: facebookIds,
              };
<<<<<<< HEAD
              var urlQuery = "?" + Object.keys(queryParams)
                  .map(function (k) {
                  if (queryParams[k] instanceof Array) {
                      return queryParams[k].reduce(function (prev, curr) {
                          return prev + encodeURIComponent(k) + "=" + encodeURIComponent(curr) + "&";
                      }, "");
                  }
                  else {
                      if (queryParams[k] != null) {
                          return encodeURIComponent(k) + "=" + encodeURIComponent(queryParams[k]) + "&";
                      }
                  }
              })
                  .join("");
              var fetchOptions = __assign({ method: "GET" }, options);
              var headers = {
                  "Accept": "application/json",
                  "Content-Type": "application/json",
              };
              if (configuration.bearerToken) {
                  headers["Authorization"] = "Bearer " + configuration.bearerToken;
              }
              else if (configuration.username) {
                  headers["Authorization"] = "Basic " + btoa(configuration.username + ":" + configuration.password);
              }
              fetchOptions.headers = __assign({}, headers, options.headers);
              return Promise.race([
                  fetch(configuration.basePath + urlPath + urlQuery, fetchOptions).then(function (response) {
                      if (response.status >= 200 && response.status < 300) {
                          return response.json();
                      }
                      else {
                          throw new Error(String(response.status));
                      }
                  }),
                  new Promise(function (_, reject) {
                      return setTimeout(reject, configuration.timeoutMs, new Error("Request timed out."));
                  }),
              ]);
=======
              var _body = null;
              return napi.doFetch(urlPath, "GET", queryParams, _body, options);
>>>>>>> 9954a62d
          },
          listUserGroups: function (userId, options) {
              if (options === void 0) { options = {}; }
              if (userId === null || userId === undefined) {
                  throw new Error("'userId' is a required parameter but is null or undefined.");
              }
              var urlPath = "/v2/user/{user_id}/group"
                  .replace("{user_id}", encodeURIComponent(String(userId)));
              var queryParams = {};
<<<<<<< HEAD
              var urlQuery = "?" + Object.keys(queryParams)
                  .map(function (k) {
                  if (queryParams[k] instanceof Array) {
                      return queryParams[k].reduce(function (prev, curr) {
                          return prev + encodeURIComponent(k) + "=" + encodeURIComponent(curr) + "&";
                      }, "");
                  }
                  else {
                      if (queryParams[k] != null) {
                          return encodeURIComponent(k) + "=" + encodeURIComponent(queryParams[k]) + "&";
                      }
                  }
              })
                  .join("");
              var fetchOptions = __assign({ method: "GET" }, options);
              var headers = {
                  "Accept": "application/json",
                  "Content-Type": "application/json",
              };
              if (configuration.bearerToken) {
                  headers["Authorization"] = "Bearer " + configuration.bearerToken;
              }
              else if (configuration.username) {
                  headers["Authorization"] = "Basic " + btoa(configuration.username + ":" + configuration.password);
              }
              fetchOptions.headers = __assign({}, headers, options.headers);
              return Promise.race([
                  fetch(configuration.basePath + urlPath + urlQuery, fetchOptions).then(function (response) {
                      if (response.status >= 200 && response.status < 300) {
                          return response.json();
                      }
                      else {
                          throw new Error(String(response.status));
                      }
                  }),
                  new Promise(function (_, reject) {
                      return setTimeout(reject, configuration.timeoutMs, new Error("Request timed out."));
                  }),
              ]);
=======
              var _body = null;
              return napi.doFetch(urlPath, "GET", queryParams, _body, options);
>>>>>>> 9954a62d
          },
      };
      return napi;
  };

  var Session = (function () {
      function Session(token, created_at, expires_at, username, user_id) {
          this.token = token;
          this.created_at = created_at;
          this.expires_at = expires_at;
          this.username = username;
          this.user_id = user_id;
      }
      Session.prototype.isexpired = function (currenttime) {
          return (this.expires_at - currenttime) < 0;
      };
      Session.restore = function (jwt) {
          var createdAt = Math.floor(new Date().getTime() / 1000);
          var parts = jwt.split('.');
          if (parts.length != 3) {
              throw new Error('jwt is not valid.');
          }
          var decoded = JSON.parse(atob(parts[1]));
          var expiresAt = Math.floor(parseInt(decoded['exp']));
          return new Session(jwt, createdAt, expiresAt, decoded['usn'], decoded['uid']);
      };
      return Session;
  }());

  var DefaultSocket = (function () {
      function DefaultSocket(host, port, useSSL, verbose) {
          if (useSSL === void 0) { useSSL = false; }
          if (verbose === void 0) { verbose = false; }
          this.host = host;
          this.port = port;
          this.useSSL = useSSL;
          this.verbose = verbose;
          this.cIds = {};
          this.nextCid = 1;
      }
      DefaultSocket.prototype.generatecid = function () {
          var cid = this.nextCid.toString();
          ++this.nextCid;
          return cid;
      };
      DefaultSocket.prototype.connect = function (session, createStatus) {
          var _this = this;
          if (createStatus === void 0) { createStatus = false; }
          if (this.socket !== undefined && this.socket.readyState === 1) {
              return Promise.resolve(session);
          }
          var scheme = (this.useSSL) ? "wss://" : "ws://";
          var url = "" + scheme + this.host + ":" + this.port + "/ws?lang=en&status=" + encodeURIComponent(createStatus.toString()) + "&token=" + encodeURIComponent(session.token);
          var socket = new WebSocket(url);
          this.socket = socket;
          socket.onclose = function (evt) {
              if (_this.socket !== socket) {
                  return;
              }
              _this.ondisconnect(evt);
          };
          socket.onmessage = function (evt) {
              if (_this.socket !== socket) {
                  return;
              }
              var message = JSON.parse(evt.data);
              if (_this.verbose && window && window.console) {
                  console.log("Response: %o", message);
              }
              if (message.cid == undefined) {
                  if (message.notifications) {
                      message.notifications.notifications.forEach(function (n) {
                          var notification = {
                              code: n.code,
                              create_time: n.create_time,
                              id: n.id,
                              persistent: n.persistent,
                              sender_id: n.sender_id,
                              subject: n.subject,
                              content: n.content ? JSON.parse(n.content) : undefined,
                          };
                          _this.onnotification(notification);
                      });
                  }
                  else if (message.match_data) {
                      message.match_data.data = message.match_data.data != null ? JSON.parse(atob(message.match_data.data)) : null;
                      message.match_data.op_code = parseInt(message.match_data.op_code);
                      _this.onmatchdata(message.match_data);
                  }
                  else if (message.match_presence_event) {
                      _this.onmatchpresence(message.match_presence_event);
                  }
                  else if (message.matchmaker_matched) {
                      _this.onmatchmakermatched(message.matchmaker_matched);
                  }
                  else if (message.status_presence_event) {
                      _this.onstatuspresence(message.status_presence_event);
                  }
                  else if (message.stream_presence_event) {
                      _this.onstreampresence(message.stream_presence_event);
                  }
                  else if (message.stream_data) {
                      _this.onstreamdata(message.stream_data);
                  }
                  else if (message.channel_message) {
                      message.channel_message.content = JSON.parse(message.channel_message.content);
                      _this.onchannelmessage(message.channel_message);
                  }
                  else if (message.channel_presence_event) {
                      _this.onchannelpresence(message.channel_presence_event);
                  }
                  else {
                      if (_this.verbose && window && window.console) {
                          console.log("Unrecognized message received: %o", message);
                      }
                  }
              }
              else {
                  var executor = _this.cIds[message.cid];
                  if (!executor) {
                      if (_this.verbose && window && window.console) {
                          console.error("No promise executor for message: %o", message);
                      }
                      return;
                  }
                  delete _this.cIds[message.cid];
                  if (message.error) {
                      executor.reject(new Error(JSON.stringify(message.error)));
                  }
                  else {
                      executor.resolve(message);
                  }
              }
          };
          return new Promise(function (resolve, reject) {
              socket.onopen = function (evt) {
                  if (_this.socket !== socket) {
                      return;
                  }
                  if (_this.verbose && window && window.console) {
                      console.log(evt);
                  }
                  resolve(session);
              };
              socket.onerror = function () {
                  if (_this.socket !== socket) {
                      return;
                  }
                  reject(new Error("connect onerror"));
                  socket.close();
              };
          });
      };
      DefaultSocket.prototype.disconnect = function (fireDisconnectEvent) {
          if (fireDisconnectEvent === void 0) { fireDisconnectEvent = true; }
          if (this.socket !== undefined) {
              this.socket.close();
          }
          if (fireDisconnectEvent) {
              this.ondisconnect({});
          }
      };
      DefaultSocket.prototype.ondisconnect = function (evt) {
          if (this.verbose && window && window.console) {
              console.log(evt);
          }
      };
      DefaultSocket.prototype.onerror = function (evt) {
          if (this.verbose && window && window.console) {
              console.log(evt);
          }
      };
      DefaultSocket.prototype.onchannelmessage = function (channelMessage) {
          if (this.verbose && window && window.console) {
              console.log(channelMessage);
          }
      };
      DefaultSocket.prototype.onchannelpresence = function (channelPresence) {
          if (this.verbose && window && window.console) {
              console.log(channelPresence);
          }
      };
      DefaultSocket.prototype.onnotification = function (notification) {
          if (this.verbose && window && window.console) {
              console.log(notification);
          }
      };
      DefaultSocket.prototype.onmatchdata = function (matchData) {
          if (this.verbose && window && window.console) {
              console.log(matchData);
          }
      };
      DefaultSocket.prototype.onmatchpresence = function (matchPresence) {
          if (this.verbose && window && window.console) {
              console.log(matchPresence);
          }
      };
      DefaultSocket.prototype.onmatchmakermatched = function (matchmakerMatched) {
          if (this.verbose && window && window.console) {
              console.log(matchmakerMatched);
          }
      };
      DefaultSocket.prototype.onstatuspresence = function (statusPresence) {
          if (this.verbose && window && window.console) {
              console.log(statusPresence);
          }
      };
      DefaultSocket.prototype.onstreampresence = function (streamPresence) {
          if (this.verbose && window && window.console) {
              console.log(streamPresence);
          }
      };
      DefaultSocket.prototype.onstreamdata = function (streamData) {
          if (this.verbose && window && window.console) {
              console.log(streamData);
          }
      };
      DefaultSocket.prototype.send = function (message) {
          var _this = this;
          var m = message;
          return new Promise(function (resolve, reject) {
              if (_this.socket === undefined) {
                  reject(new Error("Socket connection has not been established yet."));
              }
              else if (_this.socket.readyState !== 1) {
                  reject(new Error("Socket connection has not been open yet."));
              }
              else {
                  if (m.match_data_send) {
                      m.match_data_send.data = btoa(JSON.stringify(m.match_data_send.data));
                      m.match_data_send.op_code = m.match_data_send.op_code.toString();
                      _this.socket.send(JSON.stringify(m));
                      resolve();
                  }
                  else {
                      if (m.channel_message_send) {
                          m.channel_message_send.content = JSON.stringify(m.channel_message_send.content);
                      }
                      else if (m.channel_message_update) {
                          m.channel_message_update.content = JSON.stringify(m.channel_message_update.content);
                      }
                      var cid = _this.generatecid();
                      _this.cIds[cid] = { resolve: resolve, reject: reject };
                      m.cid = cid;
                      _this.socket.send(JSON.stringify(m));
                  }
              }
              if (_this.verbose && window && window.console) {
                  console.log("Sent message: %o", m);
              }
          });
      };
      return DefaultSocket;
  }());

  var DEFAULT_HOST = "127.0.0.1";
  var DEFAULT_PORT = "7350";
  var DEFAULT_SERVER_KEY = "defaultkey";
  var DEFAULT_TIMEOUT_MS = 7000;
  var Client = (function () {
      function Client(serverkey, host, port, useSSL, timeout) {
          if (serverkey === void 0) { serverkey = DEFAULT_SERVER_KEY; }
          if (host === void 0) { host = DEFAULT_HOST; }
          if (port === void 0) { port = DEFAULT_PORT; }
          if (useSSL === void 0) { useSSL = false; }
          if (timeout === void 0) { timeout = DEFAULT_TIMEOUT_MS; }
          this.serverkey = serverkey;
          this.host = host;
          this.port = port;
          this.useSSL = useSSL;
          this.timeout = timeout;
          var scheme = (useSSL) ? "https://" : "http://";
          var basePath = "" + scheme + host + ":" + port;
          this.configuration = {
              basePath: basePath,
              username: serverkey,
              password: "",
              timeoutMs: timeout,
          };
          this.apiClient = NakamaApi(this.configuration);
      }
      Client.prototype.addGroupUsers = function (session, groupId, ids) {
          var _this = this;
          this.configuration.bearerToken = (session && session.token);
          var urlPath = "/v2/group/" + groupId + "/add";
          var queryParams = {
              user_ids: ids
          };
          var urlQuery = "?" + Object.keys(queryParams)
              .map(function (k) {
              if (queryParams[k] instanceof Array) {
                  return queryParams[k].reduce(function (prev, curr) {
                      return prev + encodeURIComponent(k) + "=" + encodeURIComponent(curr) + "&";
                  }, "");
              }
              else {
                  if (queryParams[k] != null) {
                      return encodeURIComponent(k) + "=" + encodeURIComponent(queryParams[k]) + "&";
                  }
              }
          })
              .join("");
          var fetchOptions = __assign({ method: "POST" });
          var headers = {
              "Accept": "application/json",
              "Content-Type": "application/json",
          };
          if (this.configuration.bearerToken) {
              headers["Authorization"] = "Bearer " + this.configuration.bearerToken;
          }
          else if (this.configuration.username) {
              headers["Authorization"] = "Basic " + btoa(this.configuration.username + ":" + this.configuration.password);
          }
          fetchOptions.headers = __assign({}, headers);
          return Promise.race([
              fetch(this.configuration.basePath + urlPath + urlQuery, fetchOptions).then(function (response) {
                  if (response.status >= 200 && response.status < 300) {
                      return response.json();
                  }
                  else {
                      throw new Error(String(response.status));
                  }
              }),
              new Promise(function (_, reject) {
                  return setTimeout(reject, _this.configuration.timeoutMs, new Error("Request timed out."));
              }),
          ]).then(function (response) {
              return Promise.resolve(response != undefined);
          });
      };
      Client.prototype.addFriends = function (session, ids, usernames) {
          var _this = this;
          this.configuration.bearerToken = (session && session.token);
          var urlPath = "/v2/friend";
          var queryParams = {
              ids: ids,
              usernames: usernames
          };
          var urlQuery = "?" + Object.keys(queryParams)
              .map(function (k) {
              if (queryParams[k] instanceof Array) {
                  return queryParams[k].reduce(function (prev, curr) {
                      return prev + encodeURIComponent(k) + "=" + encodeURIComponent(curr) + "&";
                  }, "");
              }
              else {
                  if (queryParams[k] != null) {
                      return encodeURIComponent(k) + "=" + encodeURIComponent(queryParams[k]) + "&";
                  }
              }
          })
              .join("");
          var fetchOptions = __assign({ method: "POST" });
          var headers = {
              "Accept": "application/json",
              "Content-Type": "application/json",
          };
          if (this.configuration.bearerToken) {
              headers["Authorization"] = "Bearer " + this.configuration.bearerToken;
          }
          else if (this.configuration.username) {
              headers["Authorization"] = "Basic " + btoa(this.configuration.username + ":" + this.configuration.password);
          }
          fetchOptions.headers = __assign({}, headers);
          return Promise.race([
              fetch(this.configuration.basePath + urlPath + urlQuery, fetchOptions).then(function (response) {
                  if (response.status >= 200 && response.status < 300) {
                      return response.json();
                  }
                  else {
                      throw new Error(String(response.status));
                  }
              }),
              new Promise(function (_, reject) {
                  return setTimeout(reject, _this.configuration.timeoutMs, new Error("Request timed out."));
              }),
          ]).then(function (response) {
              return Promise.resolve(response != undefined);
          });
      };
      Client.prototype.authenticateCustom = function (request) {
          var _this = this;
          var urlPath = "/v2/account/authenticate/custom";
          var queryParams = {
              username: request.username,
              create: request.create
          };
          var urlQuery = "?" + Object.keys(queryParams)
              .map(function (k) {
              if (queryParams[k] instanceof Array) {
                  return queryParams[k].reduce(function (prev, curr) {
                      return prev + encodeURIComponent(k) + "=" + encodeURIComponent(curr) + "&";
                  }, "");
              }
              else {
                  if (queryParams[k] != null) {
                      return encodeURIComponent(k) + "=" + encodeURIComponent(queryParams[k]) + "&";
                  }
              }
          })
              .join("");
          var fetchOptions = __assign({ method: "POST" });
          var headers = {
              "Accept": "application/json",
              "Content-Type": "application/json",
          };
          if (this.configuration.username) {
              headers["Authorization"] = "Basic " + btoa(this.configuration.username + ":" + this.configuration.password);
          }
          fetchOptions.headers = __assign({}, headers);
          fetchOptions.body = JSON.stringify({
              id: request.id
          });
          return Promise.race([
              fetch(this.configuration.basePath + urlPath + urlQuery, fetchOptions).then(function (response) {
                  if (response.status >= 200 && response.status < 300) {
                      return response.json();
                  }
                  else {
                      throw new Error(String(response.status));
                  }
              }),
              new Promise(function (_, reject) {
                  return setTimeout(reject, _this.configuration.timeoutMs, new Error("Request timed out."));
              }),
          ]).then(function (apiSession) {
              return Session.restore(apiSession.token || "");
          });
      };
      Client.prototype.authenticateDevice = function (request) {
          var _this = this;
          var urlPath = "/v2/account/authenticate/device";
          var queryParams = {
              username: request.username,
              create: request.create
          };
          var urlQuery = "?" + Object.keys(queryParams)
              .map(function (k) {
              if (queryParams[k] instanceof Array) {
                  return queryParams[k].reduce(function (prev, curr) {
                      return prev + encodeURIComponent(k) + "=" + encodeURIComponent(curr) + "&";
                  }, "");
              }
              else {
                  if (queryParams[k] != null) {
                      return encodeURIComponent(k) + "=" + encodeURIComponent(queryParams[k]) + "&";
                  }
              }
          })
              .join("");
          var fetchOptions = __assign({ method: "POST" });
          var headers = {
              "Accept": "application/json",
              "Content-Type": "application/json",
          };
          if (this.configuration.username) {
              headers["Authorization"] = "Basic " + btoa(this.configuration.username + ":" + this.configuration.password);
          }
          fetchOptions.headers = __assign({}, headers);
          fetchOptions.body = JSON.stringify({
              id: request.id
          });
          return Promise.race([
              fetch(this.configuration.basePath + urlPath + urlQuery, fetchOptions).then(function (response) {
                  if (response.status >= 200 && response.status < 300) {
                      return response.json();
                  }
                  else {
                      throw new Error(String(response.status));
                  }
              }),
              new Promise(function (_, reject) {
                  return setTimeout(reject, _this.configuration.timeoutMs, new Error("Request timed out."));
              }),
          ]).then(function (apiSession) {
              return Session.restore(apiSession.token || "");
          });
      };
      Client.prototype.authenticateEmail = function (request) {
          var _this = this;
          var urlPath = "/v2/account/authenticate/email";
          var queryParams = {
              username: request.username,
              create: request.create
          };
          var urlQuery = "?" + Object.keys(queryParams)
              .map(function (k) {
              if (queryParams[k] instanceof Array) {
                  return queryParams[k].reduce(function (prev, curr) {
                      return prev + encodeURIComponent(k) + "=" + encodeURIComponent(curr) + "&";
                  }, "");
              }
              else {
                  if (queryParams[k] != null) {
                      return encodeURIComponent(k) + "=" + encodeURIComponent(queryParams[k]) + "&";
                  }
              }
          })
              .join("");
          var fetchOptions = __assign({ method: "POST" });
          var headers = {
              "Accept": "application/json",
              "Content-Type": "application/json",
          };
          if (this.configuration.username) {
              headers["Authorization"] = "Basic " + btoa(this.configuration.username + ":" + this.configuration.password);
          }
          fetchOptions.headers = __assign({}, headers);
          fetchOptions.body = JSON.stringify({
              email: request.email,
              password: request.password
          });
          return Promise.race([
              fetch(this.configuration.basePath + urlPath + urlQuery, fetchOptions).then(function (response) {
                  if (response.status >= 200 && response.status < 300) {
                      return response.json();
                  }
                  else {
                      throw new Error(String(response.status));
                  }
              }),
              new Promise(function (_, reject) {
                  return setTimeout(reject, _this.configuration.timeoutMs, new Error("Request timed out."));
              }),
          ]).then(function (apiSession) {
              return Session.restore(apiSession.token || "");
          });
      };
      Client.prototype.authenticateFacebook = function (request) {
          var _this = this;
          var urlPath = "/v2/account/authenticate/facebook";
          var queryParams = {
              username: request.username,
              create: request.create
          };
          var urlQuery = "?" + Object.keys(queryParams)
              .map(function (k) {
              if (queryParams[k] instanceof Array) {
                  return queryParams[k].reduce(function (prev, curr) {
                      return prev + encodeURIComponent(k) + "=" + encodeURIComponent(curr) + "&";
                  }, "");
              }
              else {
                  if (queryParams[k] != null) {
                      return encodeURIComponent(k) + "=" + encodeURIComponent(queryParams[k]) + "&";
                  }
              }
          })
              .join("");
          var fetchOptions = __assign({ method: "POST" });
          var headers = {
              "Accept": "application/json",
              "Content-Type": "application/json",
          };
          if (this.configuration.username) {
              headers["Authorization"] = "Basic " + btoa(this.configuration.username + ":" + this.configuration.password);
          }
          fetchOptions.headers = __assign({}, headers);
          fetchOptions.body = JSON.stringify({
              token: request.token
          });
          return Promise.race([
              fetch(this.configuration.basePath + urlPath + urlQuery, fetchOptions).then(function (response) {
                  if (response.status >= 200 && response.status < 300) {
                      return response.json();
                  }
                  else {
                      throw new Error(String(response.status));
                  }
              }),
              new Promise(function (_, reject) {
                  return setTimeout(reject, _this.configuration.timeoutMs, new Error("Request timed out."));
              }),
          ]).then(function (apiSession) {
              return Session.restore(apiSession.token || "");
          });
      };
      Client.prototype.authenticateGoogle = function (request) {
          var _this = this;
          var urlPath = "/v2/account/authenticate/google";
          var queryParams = {
              username: request.username,
              create: request.create
          };
          var urlQuery = "?" + Object.keys(queryParams)
              .map(function (k) {
              if (queryParams[k] instanceof Array) {
                  return queryParams[k].reduce(function (prev, curr) {
                      return prev + encodeURIComponent(k) + "=" + encodeURIComponent(curr) + "&";
                  }, "");
              }
              else {
                  if (queryParams[k] != null) {
                      return encodeURIComponent(k) + "=" + encodeURIComponent(queryParams[k]) + "&";
                  }
              }
          })
              .join("");
          var fetchOptions = __assign({ method: "POST" });
          var headers = {
              "Accept": "application/json",
              "Content-Type": "application/json",
          };
          if (this.configuration.username) {
              headers["Authorization"] = "Basic " + btoa(this.configuration.username + ":" + this.configuration.password);
          }
          fetchOptions.headers = __assign({}, headers);
          fetchOptions.body = JSON.stringify({
              token: request.token
          });
          return Promise.race([
              fetch(this.configuration.basePath + urlPath + urlQuery, fetchOptions).then(function (response) {
                  if (response.status >= 200 && response.status < 300) {
                      return response.json();
                  }
                  else {
                      throw new Error(String(response.status));
                  }
              }),
              new Promise(function (_, reject) {
                  return setTimeout(reject, _this.configuration.timeoutMs, new Error("Request timed out."));
              }),
          ]).then(function (apiSession) {
              return Session.restore(apiSession.token || "");
          });
      };
      Client.prototype.authenticateGameCenter = function (request) {
          var _this = this;
          var urlPath = "/v2/account/authenticate/gamecenter";
          var queryParams = {
              username: request.username,
              create: request.create
          };
          var urlQuery = "?" + Object.keys(queryParams)
              .map(function (k) {
              if (queryParams[k] instanceof Array) {
                  return queryParams[k].reduce(function (prev, curr) {
                      return prev + encodeURIComponent(k) + "=" + encodeURIComponent(curr) + "&";
                  }, "");
              }
              else {
                  if (queryParams[k] != null) {
                      return encodeURIComponent(k) + "=" + encodeURIComponent(queryParams[k]) + "&";
                  }
              }
          })
              .join("");
          var fetchOptions = __assign({ method: "POST" });
          var headers = {
              "Accept": "application/json",
              "Content-Type": "application/json",
          };
          if (this.configuration.username) {
              headers["Authorization"] = "Basic " + btoa(this.configuration.username + ":" + this.configuration.password);
          }
          fetchOptions.headers = __assign({}, headers);
          fetchOptions.body = JSON.stringify({
              bundle_id: request.bundle_id,
              player_id: request.player_id,
              public_key_url: request.public_key_url,
              salt: request.salt,
              signature: request.signature,
              timestamp_seconds: request.timestamp_seconds
          });
          return Promise.race([
              fetch(this.configuration.basePath + urlPath + urlQuery, fetchOptions).then(function (response) {
                  if (response.status >= 200 && response.status < 300) {
                      return response.json();
                  }
                  else {
                      throw new Error(String(response.status));
                  }
              }),
              new Promise(function (_, reject) {
                  return setTimeout(reject, _this.configuration.timeoutMs, new Error("Request timed out."));
              }),
          ]).then(function (apiSession) {
              return Session.restore(apiSession.token || "");
          });
      };
      Client.prototype.authenticateSteam = function (request) {
          var _this = this;
          var urlPath = "/v2/account/authenticate/steam";
          var queryParams = {
              username: request.username,
              create: request.create
          };
          var urlQuery = "?" + Object.keys(queryParams)
              .map(function (k) {
              if (queryParams[k] instanceof Array) {
                  return queryParams[k].reduce(function (prev, curr) {
                      return prev + encodeURIComponent(k) + "=" + encodeURIComponent(curr) + "&";
                  }, "");
              }
              else {
                  if (queryParams[k] != null) {
                      return encodeURIComponent(k) + "=" + encodeURIComponent(queryParams[k]) + "&";
                  }
              }
          })
              .join("");
          var fetchOptions = __assign({ method: "POST" });
          var headers = {
              "Accept": "application/json",
              "Content-Type": "application/json",
          };
          if (this.configuration.username) {
              headers["Authorization"] = "Basic " + btoa(this.configuration.username + ":" + this.configuration.password);
          }
          fetchOptions.headers = __assign({}, headers);
          fetchOptions.body = JSON.stringify({
              token: request.token
          });
          return Promise.race([
              fetch(this.configuration.basePath + urlPath + urlQuery, fetchOptions).then(function (response) {
                  if (response.status >= 200 && response.status < 300) {
                      return response.json();
                  }
                  else {
                      throw new Error(String(response.status));
                  }
              }),
              new Promise(function (_, reject) {
                  return setTimeout(reject, _this.configuration.timeoutMs, new Error("Request timed out."));
              }),
          ]).then(function (apiSession) {
              return Session.restore(apiSession.token || "");
          });
      };
      Client.prototype.blockFriends = function (session, ids, usernames) {
          var _this = this;
          this.configuration.bearerToken = (session && session.token);
          var urlPath = "/v2/friend/block";
          var queryParams = {
              ids: ids,
              usernames: usernames
          };
          var urlQuery = "?" + Object.keys(queryParams)
              .map(function (k) {
              if (queryParams[k] instanceof Array) {
                  return queryParams[k].reduce(function (prev, curr) {
                      return prev + encodeURIComponent(k) + "=" + encodeURIComponent(curr) + "&";
                  }, "");
              }
              else {
                  if (queryParams[k] != null) {
                      return encodeURIComponent(k) + "=" + encodeURIComponent(queryParams[k]) + "&";
                  }
              }
          })
              .join("");
          var fetchOptions = __assign({ method: "POST" });
          var headers = {
              "Accept": "application/json",
              "Content-Type": "application/json",
          };
          if (this.configuration.bearerToken) {
              headers["Authorization"] = "Bearer " + this.configuration.bearerToken;
          }
          else if (this.configuration.username) {
              headers["Authorization"] = "Basic " + btoa(this.configuration.username + ":" + this.configuration.password);
          }
          fetchOptions.headers = __assign({}, headers);
          return Promise.race([
              fetch(this.configuration.basePath + urlPath + urlQuery, fetchOptions).then(function (response) {
                  if (response.status >= 200 && response.status < 300) {
                      return response.json();
                  }
                  else {
                      throw new Error(String(response.status));
                  }
              }),
              new Promise(function (_, reject) {
                  return setTimeout(reject, _this.configuration.timeoutMs, new Error("Request timed out."));
              }),
          ]).then(function (response) {
              return Promise.resolve(response != undefined);
          });
      };
      Client.prototype.createGroup = function (session, request) {
          this.configuration.bearerToken = (session && session.token);
          return this.apiClient.createGroup(request).then(function (response) {
              return Promise.resolve({
                  avatar_url: response.avatar_url,
                  create_time: response.create_time,
                  creator_id: response.creator_id,
                  description: response.description,
                  edge_count: response.edge_count ? Number(response.edge_count) : 0,
                  id: response.id,
                  lang_tag: response.lang_tag,
                  max_count: response.max_count ? Number(response.max_count) : 0,
                  metadata: response.metadata ? JSON.parse(response.metadata) : undefined,
                  name: response.name,
                  open: response.open,
                  update_time: response.update_time
              });
          });
      };
      Client.prototype.createSocket = function (useSSL, verbose) {
          if (useSSL === void 0) { useSSL = false; }
          if (verbose === void 0) { verbose = false; }
          return new DefaultSocket(this.host, this.port, useSSL, verbose);
      };
      Client.prototype.deleteFriends = function (session, ids, usernames) {
          var _this = this;
          this.configuration.bearerToken = (session && session.token);
          var urlPath = "/v2/friend";
          var queryParams = {
              ids: ids,
              usernames: usernames
          };
          var urlQuery = "?" + Object.keys(queryParams)
              .map(function (k) {
              if (queryParams[k] instanceof Array) {
                  return queryParams[k].reduce(function (prev, curr) {
                      return prev + encodeURIComponent(k) + "=" + encodeURIComponent(curr) + "&";
                  }, "");
              }
              else {
                  if (queryParams[k] != null) {
                      return encodeURIComponent(k) + "=" + encodeURIComponent(queryParams[k]) + "&";
                  }
              }
          })
              .join("");
          var fetchOptions = __assign({ method: "DELETE" });
          var headers = {
              "Accept": "application/json",
              "Content-Type": "application/json",
          };
          if (this.configuration.bearerToken) {
              headers["Authorization"] = "Bearer " + this.configuration.bearerToken;
          }
          else if (this.configuration.username) {
              headers["Authorization"] = "Basic " + btoa(this.configuration.username + ":" + this.configuration.password);
          }
          fetchOptions.headers = __assign({}, headers);
          return Promise.race([
              fetch(this.configuration.basePath + urlPath + urlQuery, fetchOptions).then(function (response) {
                  if (response.status >= 200 && response.status < 300) {
                      return response.json();
                  }
                  else {
                      throw new Error(String(response.status));
                  }
              }),
              new Promise(function (_, reject) {
                  return setTimeout(reject, _this.configuration.timeoutMs, new Error("Request timed out."));
              }),
          ]).then(function (response) {
              return Promise.resolve(response != undefined);
          });
      };
      Client.prototype.deleteGroup = function (session, groupId) {
          this.configuration.bearerToken = (session && session.token);
          return this.apiClient.deleteGroup(groupId).then(function (response) {
              return response !== undefined;
          });
      };
      Client.prototype.deleteNotifications = function (session, ids) {
          var _this = this;
          this.configuration.bearerToken = (session && session.token);
          var urlPath = "/v2/notification";
          var queryParams = {
              ids: ids
          };
          var urlQuery = "?" + Object.keys(queryParams)
              .map(function (k) {
              if (queryParams[k] instanceof Array) {
                  return queryParams[k].reduce(function (prev, curr) {
                      return prev + encodeURIComponent(k) + "=" + encodeURIComponent(curr) + "&";
                  }, "");
              }
              else {
                  if (queryParams[k] != null) {
                      return encodeURIComponent(k) + "=" + encodeURIComponent(queryParams[k]) + "&";
                  }
              }
          })
              .join("");
          var fetchOptions = __assign({ method: "DELETE" });
          var headers = {
              "Accept": "application/json",
              "Content-Type": "application/json",
          };
          if (this.configuration.bearerToken) {
              headers["Authorization"] = "Bearer " + this.configuration.bearerToken;
          }
          else if (this.configuration.username) {
              headers["Authorization"] = "Basic " + btoa(this.configuration.username + ":" + this.configuration.password);
          }
          fetchOptions.headers = __assign({}, headers);
          return Promise.race([
              fetch(this.configuration.basePath + urlPath + urlQuery, fetchOptions).then(function (response) {
                  if (response.status >= 200 && response.status < 300) {
                      return response.json();
                  }
                  else {
                      throw new Error(String(response.status));
                  }
              }),
              new Promise(function (_, reject) {
                  return setTimeout(reject, _this.configuration.timeoutMs, new Error("Request timed out."));
              }),
          ]).then(function (response) {
              return Promise.resolve(response != undefined);
          });
      };
      Client.prototype.deleteStorageObjects = function (session, request) {
          this.configuration.bearerToken = (session && session.token);
          return this.apiClient.deleteStorageObjects(request).then(function (response) {
              return Promise.resolve(response != undefined);
          });
      };
      Client.prototype.getAccount = function (session) {
          this.configuration.bearerToken = (session && session.token);
          return this.apiClient.getAccount();
      };
      Client.prototype.importFacebookFriends = function (session, request) {
          this.configuration.bearerToken = (session && session.token);
          return this.apiClient.importFacebookFriends(request).then(function (response) {
              return response !== undefined;
          });
      };
      Client.prototype.getUsers = function (session, ids, usernames, facebookIds) {
          this.configuration.bearerToken = (session && session.token);
          return this.apiClient.getUsers(ids, usernames, facebookIds).then(function (response) {
              var result = {
                  users: []
              };
              if (response.users == null) {
                  return Promise.resolve(result);
              }
              response.users.forEach(function (u) {
                  result.users.push({
                      avatar_url: u.avatar_url,
                      create_time: u.create_time,
                      display_name: u.display_name,
                      edge_count: u.edge_count ? Number(u.edge_count) : 0,
                      facebook_id: u.facebook_id,
                      gamecenter_id: u.gamecenter_id,
                      google_id: u.google_id,
                      id: u.id,
                      lang_tag: u.lang_tag,
                      location: u.location,
                      online: u.online,
                      steam_id: u.steam_id,
                      timezone: u.timezone,
                      update_time: u.update_time,
                      username: u.username,
                      metadata: u.metadata ? JSON.parse(u.metadata) : undefined
                  });
              });
              return Promise.resolve(result);
          });
      };
      Client.prototype.joinGroup = function (session, groupId) {
          this.configuration.bearerToken = (session && session.token);
          return this.apiClient.joinGroup(groupId, {}).then(function (response) {
              return response !== undefined;
          });
      };
      Client.prototype.joinTournament = function (session, tournamentId) {
          this.configuration.bearerToken = (session && session.token);
          return this.apiClient.joinTournament(tournamentId, {}).then(function (response) {
              return response !== undefined;
          });
      };
      Client.prototype.kickGroupUsers = function (session, groupId, ids) {
          var _this = this;
          this.configuration.bearerToken = (session && session.token);
          var urlPath = "/v2/group/" + groupId + "/kick";
          var queryParams = {
              user_ids: ids
          };
          var urlQuery = "?" + Object.keys(queryParams)
              .map(function (k) {
              if (queryParams[k] instanceof Array) {
                  return queryParams[k].reduce(function (prev, curr) {
                      return prev + encodeURIComponent(k) + "=" + encodeURIComponent(curr) + "&";
                  }, "");
              }
              else {
                  if (queryParams[k] != null) {
                      return encodeURIComponent(k) + "=" + encodeURIComponent(queryParams[k]) + "&";
                  }
              }
          })
              .join("");
          var fetchOptions = __assign({ method: "POST" });
          var headers = {
              "Accept": "application/json",
              "Content-Type": "application/json",
          };
          if (this.configuration.bearerToken) {
              headers["Authorization"] = "Bearer " + this.configuration.bearerToken;
          }
          else if (this.configuration.username) {
              headers["Authorization"] = "Basic " + btoa(this.configuration.username + ":" + this.configuration.password);
          }
          fetchOptions.headers = __assign({}, headers);
          return Promise.race([
              fetch(this.configuration.basePath + urlPath + urlQuery, fetchOptions).then(function (response) {
                  if (response.status >= 200 && response.status < 300) {
                      return response.json();
                  }
                  else {
                      throw new Error(String(response.status));
                  }
              }),
              new Promise(function (_, reject) {
                  return setTimeout(reject, _this.configuration.timeoutMs, new Error("Request timed out."));
              }),
          ]).then(function (response) {
              return Promise.resolve(response != undefined);
          });
      };
      Client.prototype.leaveGroup = function (session, groupId) {
          this.configuration.bearerToken = (session && session.token);
          return this.apiClient.leaveGroup(groupId, {}).then(function (response) {
              return response !== undefined;
          });
      };
      Client.prototype.listChannelMessages = function (session, channelId, limit, forward, cursor) {
          this.configuration.bearerToken = (session && session.token);
          return this.apiClient.listChannelMessages(channelId, limit, forward, cursor).then(function (response) {
              var result = {
                  messages: [],
                  next_cursor: response.next_cursor,
                  prev_cursor: response.prev_cursor
              };
              if (response.messages == null) {
                  return Promise.resolve(result);
              }
              response.messages.forEach(function (m) {
                  result.messages.push({
                      channel_id: m.channel_id,
                      code: m.code ? Number(m.code) : 0,
                      create_time: m.create_time,
                      message_id: m.message_id,
                      persistent: m.persistent,
                      sender_id: m.sender_id,
                      update_time: m.update_time,
                      username: m.username,
                      content: m.content ? JSON.parse(m.content) : undefined
                  });
              });
              return Promise.resolve(result);
          });
      };
      Client.prototype.listGroupUsers = function (session, groupId) {
          this.configuration.bearerToken = (session && session.token);
          return this.apiClient.listGroupUsers(groupId).then(function (response) {
              var result = {
                  group_users: []
              };
              if (response.group_users == null) {
                  return Promise.resolve(result);
              }
              response.group_users.forEach(function (gu) {
                  result.group_users.push({
                      user: {
                          avatar_url: gu.user.avatar_url,
                          create_time: gu.user.create_time,
                          display_name: gu.user.display_name,
                          edge_count: gu.user.edge_count ? Number(gu.user.edge_count) : 0,
                          facebook_id: gu.user.facebook_id,
                          gamecenter_id: gu.user.gamecenter_id,
                          google_id: gu.user.google_id,
                          id: gu.user.id,
                          lang_tag: gu.user.lang_tag,
                          location: gu.user.location,
                          online: gu.user.online,
                          steam_id: gu.user.steam_id,
                          timezone: gu.user.timezone,
                          update_time: gu.user.update_time,
                          username: gu.user.username,
                          metadata: gu.user.metadata ? JSON.parse(gu.user.metadata) : undefined
                      },
                      state: gu.state ? Number(gu.state) : 0
                  });
              });
              return Promise.resolve(result);
          });
      };
      Client.prototype.listUserGroups = function (session, userId) {
          this.configuration.bearerToken = (session && session.token);
          return this.apiClient.listUserGroups(userId).then(function (response) {
              var result = {
                  user_groups: []
              };
              if (response.user_groups == null) {
                  return Promise.resolve(result);
              }
              response.user_groups.forEach(function (ug) {
                  result.user_groups.push({
                      group: {
                          avatar_url: ug.group.avatar_url,
                          create_time: ug.group.create_time,
                          creator_id: ug.group.creator_id,
                          description: ug.group.description,
                          edge_count: ug.group.edge_count ? Number(ug.group.edge_count) : 0,
                          id: ug.group.id,
                          lang_tag: ug.group.lang_tag,
                          max_count: ug.group.max_count,
                          metadata: ug.group.metadata ? JSON.parse(ug.group.metadata) : undefined,
                          name: ug.group.name,
                          open: ug.group.open,
                          update_time: ug.group.update_time
                      },
                      state: ug.state ? Number(ug.state) : 0
                  });
              });
              return Promise.resolve(result);
          });
      };
      Client.prototype.listGroups = function (session, name, cursor, limit) {
          this.configuration.bearerToken = (session && session.token);
          return this.apiClient.listGroups(name, cursor, limit).then(function (response) {
              var result = {
                  groups: []
              };
              if (response.groups == null) {
                  return Promise.resolve(result);
              }
              result.cursor = response.cursor;
              response.groups.forEach(function (ug) {
                  result.groups.push({
                      avatar_url: ug.avatar_url,
                      create_time: ug.create_time,
                      creator_id: ug.creator_id,
                      description: ug.description,
                      edge_count: ug.edge_count ? Number(ug.edge_count) : 0,
                      id: ug.id,
                      lang_tag: ug.lang_tag,
                      max_count: ug.max_count,
                      metadata: ug.metadata ? JSON.parse(ug.metadata) : undefined,
                      name: ug.name,
                      open: ug.open,
                      update_time: ug.update_time
                  });
              });
              return Promise.resolve(result);
          });
      };
      Client.prototype.linkCustom = function (session, request) {
          this.configuration.bearerToken = (session && session.token);
          return this.apiClient.linkCustom(request).then(function (response) {
              return response !== undefined;
          });
      };
      Client.prototype.linkDevice = function (session, request) {
          this.configuration.bearerToken = (session && session.token);
          return this.apiClient.linkDevice(request).then(function (response) {
              return response !== undefined;
          });
      };
      Client.prototype.linkEmail = function (session, request) {
          this.configuration.bearerToken = (session && session.token);
          return this.apiClient.linkEmail(request).then(function (response) {
              return response !== undefined;
          });
      };
      Client.prototype.linkFacebook = function (session, request) {
          this.configuration.bearerToken = (session && session.token);
          return this.apiClient.linkFacebook(request).then(function (response) {
              return response !== undefined;
          });
      };
      Client.prototype.linkGoogle = function (session, request) {
          this.configuration.bearerToken = (session && session.token);
          return this.apiClient.linkGoogle(request).then(function (response) {
              return response !== undefined;
          });
      };
      Client.prototype.linkGameCenter = function (session, request) {
          this.configuration.bearerToken = (session && session.token);
          return this.apiClient.linkGameCenter(request).then(function (response) {
              return response !== undefined;
          });
      };
      Client.prototype.linkSteam = function (session, request) {
          this.configuration.bearerToken = (session && session.token);
          return this.apiClient.linkSteam(request).then(function (response) {
              return response !== undefined;
          });
      };
      Client.prototype.listFriends = function (session) {
          this.configuration.bearerToken = (session && session.token);
          return this.apiClient.listFriends().then(function (response) {
              var result = {
                  friends: []
              };
              if (response.friends == null) {
                  return Promise.resolve(result);
              }
              response.friends.forEach(function (f) {
                  result.friends.push({
                      user: {
                          avatar_url: f.user.avatar_url,
                          create_time: f.user.create_time,
                          display_name: f.user.display_name,
                          edge_count: f.user.edge_count ? Number(f.user.edge_count) : 0,
                          facebook_id: f.user.facebook_id,
                          gamecenter_id: f.user.gamecenter_id,
                          google_id: f.user.google_id,
                          id: f.user.id,
                          lang_tag: f.user.lang_tag,
                          location: f.user.location,
                          online: f.user.online,
                          steam_id: f.user.steam_id,
                          timezone: f.user.timezone,
                          update_time: f.user.update_time,
                          username: f.user.username,
                          metadata: f.user.metadata ? JSON.parse(f.user.metadata) : undefined
                      },
                      state: f.state
                  });
              });
              return Promise.resolve(result);
          });
      };
      Client.prototype.listLeaderboardRecords = function (session, leaderboardId, ownerIds, limit, cursor) {
          this.configuration.bearerToken = (session && session.token);
          return this.apiClient.listLeaderboardRecords(leaderboardId, ownerIds, limit, cursor).then(function (response) {
              var list = {
                  next_cursor: response.next_cursor,
                  prev_cursor: response.prev_cursor,
                  owner_records: [],
                  records: []
              };
              if (response.owner_records != null) {
                  response.owner_records.forEach(function (o) {
                      list.owner_records.push({
                          expiry_time: o.expiry_time,
                          leaderboard_id: o.leaderboard_id,
                          metadata: o.metadata ? JSON.parse(o.metadata) : undefined,
                          num_score: o.num_score ? Number(o.num_score) : 0,
                          owner_id: o.owner_id,
                          rank: o.rank ? Number(o.rank) : 0,
                          score: o.score ? Number(o.score) : 0,
                          subscore: o.subscore ? Number(o.subscore) : 0,
                          update_time: o.update_time,
                          username: o.username,
                          max_num_score: o.max_num_score ? Number(o.max_num_score) : 0,
                      });
                  });
              }
              if (response.records != null) {
                  response.records.forEach(function (o) {
                      list.records.push({
                          expiry_time: o.expiry_time,
                          leaderboard_id: o.leaderboard_id,
                          metadata: o.metadata ? JSON.parse(o.metadata) : undefined,
                          num_score: o.num_score ? Number(o.num_score) : 0,
                          owner_id: o.owner_id,
                          rank: o.rank ? Number(o.rank) : 0,
                          score: o.score ? Number(o.score) : 0,
                          subscore: o.subscore ? Number(o.subscore) : 0,
                          update_time: o.update_time,
                          username: o.username,
                          max_num_score: o.max_num_score ? Number(o.max_num_score) : 0,
                      });
                  });
              }
              return Promise.resolve(list);
          });
      };
      Client.prototype.listLeaderboardRecordsAroundOwner = function (session, leaderboardId, ownerId, limit) {
          this.configuration.bearerToken = (session && session.token);
          return this.apiClient.listLeaderboardRecordsAroundOwner(leaderboardId, ownerId, limit).then(function (response) {
              var list = {
                  next_cursor: response.next_cursor,
                  prev_cursor: response.prev_cursor,
                  owner_records: [],
                  records: []
              };
              if (response.owner_records != null) {
                  response.owner_records.forEach(function (o) {
                      list.owner_records.push({
                          expiry_time: o.expiry_time,
                          leaderboard_id: o.leaderboard_id,
                          metadata: o.metadata ? JSON.parse(o.metadata) : undefined,
                          num_score: o.num_score ? Number(o.num_score) : 0,
                          owner_id: o.owner_id,
                          rank: o.rank ? Number(o.rank) : 0,
                          score: o.score ? Number(o.score) : 0,
                          subscore: o.subscore ? Number(o.subscore) : 0,
                          update_time: o.update_time,
                          username: o.username,
                          max_num_score: o.max_num_score ? Number(o.max_num_score) : 0,
                      });
                  });
              }
              if (response.records != null) {
                  response.records.forEach(function (o) {
                      list.records.push({
                          expiry_time: o.expiry_time,
                          leaderboard_id: o.leaderboard_id,
                          metadata: o.metadata ? JSON.parse(o.metadata) : undefined,
                          num_score: o.num_score ? Number(o.num_score) : 0,
                          owner_id: o.owner_id,
                          rank: o.rank ? Number(o.rank) : 0,
                          score: o.score ? Number(o.score) : 0,
                          subscore: o.subscore ? Number(o.subscore) : 0,
                          update_time: o.update_time,
                          username: o.username,
                          max_num_score: o.max_num_score ? Number(o.max_num_score) : 0,
                      });
                  });
              }
              return Promise.resolve(list);
          });
      };
      Client.prototype.listMatches = function (session, limit, authoritative, label, minSize, maxSize, query) {
          this.configuration.bearerToken = (session && session.token);
          return this.apiClient.listMatches(limit, authoritative, label, minSize, maxSize, query);
      };
      Client.prototype.listNotifications = function (session, limit, cacheableCursor) {
          this.configuration.bearerToken = (session && session.token);
          return this.apiClient.listNotifications(limit, cacheableCursor).then(function (response) {
              var result = {
                  cacheable_cursor: response.cacheable_cursor,
                  notifications: [],
              };
              if (response.notifications == null) {
                  return Promise.resolve(result);
              }
              response.notifications.forEach(function (n) {
                  result.notifications.push({
                      code: n.code ? Number(n.code) : 0,
                      create_time: n.create_time,
                      id: n.id,
                      persistent: n.persistent,
                      sender_id: n.sender_id,
                      subject: n.subject,
                      content: n.content ? JSON.parse(n.content) : undefined
                  });
              });
              return Promise.resolve(result);
          });
      };
      Client.prototype.listStorageObjects = function (session, collection, userId, limit, cursor) {
          this.configuration.bearerToken = (session && session.token);
          return this.apiClient.listStorageObjects(collection, userId, limit, cursor).then(function (response) {
              var result = {
                  objects: [],
                  cursor: response.cursor
              };
              if (response.objects == null) {
                  return Promise.resolve(result);
              }
              response.objects.forEach(function (o) {
                  result.objects.push({
                      collection: o.collection,
                      key: o.key,
                      permission_read: o.permission_read ? Number(o.permission_read) : 0,
                      permission_write: o.permission_write ? Number(o.permission_write) : 0,
                      value: o.value ? JSON.parse(o.value) : undefined,
                      version: o.version,
                      user_id: o.user_id,
                      create_time: o.create_time,
                      update_time: o.update_time
                  });
              });
              return Promise.resolve(result);
          });
      };
      Client.prototype.listTournaments = function (session, categoryStart, categoryEnd, startTime, endTime, limit, cursor) {
          this.configuration.bearerToken = (session && session.token);
          return this.apiClient.listTournaments(categoryStart, categoryEnd, startTime, endTime, limit, cursor).then(function (response) {
              var list = {
                  cursor: response.cursor,
                  tournaments: [],
              };
              if (response.tournaments != null) {
                  response.tournaments.forEach(function (o) {
                      list.tournaments.push({
                          id: o.id,
                          title: o.title,
                          description: o.description,
                          duration: o.duration ? Number(o.duration) : 0,
                          category: o.category ? Number(o.category) : 0,
                          sort_order: o.sort_order ? Number(o.sort_order) : 0,
                          size: o.size ? Number(o.size) : 0,
                          max_size: o.max_size ? Number(o.max_size) : 0,
                          max_num_score: o.max_num_score ? Number(o.max_num_score) : 0,
                          can_enter: o.can_enter,
                          end_active: o.end_active ? Number(o.end_active) : 0,
                          next_reset: o.next_reset ? Number(o.next_reset) : 0,
                          metadata: o.metadata ? JSON.parse(o.metadata) : undefined,
                          create_time: o.create_time,
                          start_time: o.start_time,
                          end_time: o.end_time,
                      });
                  });
              }
              return Promise.resolve(list);
          });
      };
      Client.prototype.listTournamentRecords = function (session, tournamentId, ownerIds, limit, cursor) {
          this.configuration.bearerToken = (session && session.token);
          return this.apiClient.listTournamentRecords(tournamentId, ownerIds, limit, cursor).then(function (response) {
              var list = {
                  next_cursor: response.next_cursor,
                  prev_cursor: response.prev_cursor,
                  owner_records: [],
                  records: []
              };
              if (response.owner_records != null) {
                  response.owner_records.forEach(function (o) {
                      list.owner_records.push({
                          expiry_time: o.expiry_time,
                          leaderboard_id: o.leaderboard_id,
                          metadata: o.metadata ? JSON.parse(o.metadata) : undefined,
                          num_score: o.num_score ? Number(o.num_score) : 0,
                          owner_id: o.owner_id,
                          rank: o.rank ? Number(o.rank) : 0,
                          score: o.score ? Number(o.score) : 0,
                          subscore: o.subscore ? Number(o.subscore) : 0,
                          update_time: o.update_time,
                          username: o.username,
                          max_num_score: o.max_num_score ? Number(o.max_num_score) : 0,
                      });
                  });
              }
              if (response.records != null) {
                  response.records.forEach(function (o) {
                      list.records.push({
                          expiry_time: o.expiry_time,
                          leaderboard_id: o.leaderboard_id,
                          metadata: o.metadata ? JSON.parse(o.metadata) : undefined,
                          num_score: o.num_score ? Number(o.num_score) : 0,
                          owner_id: o.owner_id,
                          rank: o.rank ? Number(o.rank) : 0,
                          score: o.score ? Number(o.score) : 0,
                          subscore: o.subscore ? Number(o.subscore) : 0,
                          update_time: o.update_time,
                          username: o.username,
                          max_num_score: o.max_num_score ? Number(o.max_num_score) : 0,
                      });
                  });
              }
              return Promise.resolve(list);
          });
      };
      Client.prototype.listTournamentRecordsAroundOwner = function (session, tournamentId, ownerId, limit) {
          this.configuration.bearerToken = (session && session.token);
          return this.apiClient.listTournamentRecordsAroundOwner(tournamentId, ownerId, limit).then(function (response) {
              var list = {
                  next_cursor: response.next_cursor,
                  prev_cursor: response.prev_cursor,
                  owner_records: [],
                  records: []
              };
              if (response.owner_records != null) {
                  response.owner_records.forEach(function (o) {
                      list.owner_records.push({
                          expiry_time: o.expiry_time,
                          leaderboard_id: o.leaderboard_id,
                          metadata: o.metadata ? JSON.parse(o.metadata) : undefined,
                          num_score: o.num_score ? Number(o.num_score) : 0,
                          owner_id: o.owner_id,
                          rank: o.rank ? Number(o.rank) : 0,
                          score: o.score ? Number(o.score) : 0,
                          subscore: o.subscore ? Number(o.subscore) : 0,
                          update_time: o.update_time,
                          username: o.username,
                          max_num_score: o.max_num_score ? Number(o.max_num_score) : 0,
                      });
                  });
              }
              if (response.records != null) {
                  response.records.forEach(function (o) {
                      list.records.push({
                          expiry_time: o.expiry_time,
                          leaderboard_id: o.leaderboard_id,
                          metadata: o.metadata ? JSON.parse(o.metadata) : undefined,
                          num_score: o.num_score ? Number(o.num_score) : 0,
                          owner_id: o.owner_id,
                          rank: o.rank ? Number(o.rank) : 0,
                          score: o.score ? Number(o.score) : 0,
                          subscore: o.subscore ? Number(o.subscore) : 0,
                          update_time: o.update_time,
                          username: o.username,
                          max_num_score: o.max_num_score ? Number(o.max_num_score) : 0,
                      });
                  });
              }
              return Promise.resolve(list);
          });
      };
      Client.prototype.promoteGroupUsers = function (session, groupId, ids) {
          var _this = this;
          this.configuration.bearerToken = (session && session.token);
          var urlPath = "/v2/group/" + groupId + "/promote";
          var queryParams = {
              user_ids: ids
          };
          var urlQuery = "?" + Object.keys(queryParams)
              .map(function (k) {
              if (queryParams[k] instanceof Array) {
                  return queryParams[k].reduce(function (prev, curr) {
                      return prev + encodeURIComponent(k) + "=" + encodeURIComponent(curr) + "&";
                  }, "");
              }
              else {
                  if (queryParams[k] != null) {
                      return encodeURIComponent(k) + "=" + encodeURIComponent(queryParams[k]) + "&";
                  }
              }
          })
              .join("");
          var fetchOptions = __assign({ method: "POST" });
          var headers = {
              "Accept": "application/json",
              "Content-Type": "application/json",
          };
          if (this.configuration.bearerToken) {
              headers["Authorization"] = "Bearer " + this.configuration.bearerToken;
          }
          else if (this.configuration.username) {
              headers["Authorization"] = "Basic " + btoa(this.configuration.username + ":" + this.configuration.password);
          }
          fetchOptions.headers = __assign({}, headers);
          return Promise.race([
              fetch(this.configuration.basePath + urlPath + urlQuery, fetchOptions).then(function (response) {
                  if (response.status >= 200 && response.status < 300) {
                      return response.json();
                  }
                  else {
                      throw new Error(String(response.status));
                  }
              }),
              new Promise(function (_, reject) {
                  return setTimeout(reject, _this.configuration.timeoutMs, new Error("Request timed out."));
              }),
          ]).then(function (response) {
              return Promise.resolve(response != undefined);
          });
      };
      Client.prototype.readStorageObjects = function (session, request) {
          this.configuration.bearerToken = (session && session.token);
          return this.apiClient.readStorageObjects(request).then(function (response) {
              var result = { objects: [] };
              if (response.objects == null) {
                  return Promise.resolve(result);
              }
              response.objects.forEach(function (o) {
                  result.objects.push({
                      collection: o.collection,
                      key: o.key,
                      permission_read: o.permission_read ? Number(o.permission_read) : 0,
                      permission_write: o.permission_write ? Number(o.permission_write) : 0,
                      value: o.value ? JSON.parse(o.value) : undefined,
                      version: o.version,
                      user_id: o.user_id,
                      create_time: o.create_time,
                      update_time: o.update_time
                  });
              });
              return Promise.resolve(result);
          });
      };
      Client.prototype.rpc = function (session, id, input) {
          this.configuration.bearerToken = (session && session.token);
          return this.apiClient.rpcFunc(id, JSON.stringify(input)).then(function (response) {
              return Promise.resolve({
                  id: response.id,
                  payload: (!response.payload) ? undefined : JSON.parse(response.payload)
              });
          });
      };
      Client.prototype.rpcGet = function (id, session, httpKey, input) {
          var _this = this;
          if (!httpKey || httpKey == "") {
              this.configuration.bearerToken = (session && session.token);
          }
          else {
              this.configuration.username = undefined;
              this.configuration.bearerToken = undefined;
          }
          return this.apiClient.rpcFunc2(id, input && JSON.stringify(input) || "", httpKey)
              .then(function (response) {
              _this.configuration.username = _this.serverkey;
              return Promise.resolve({
                  id: response.id,
                  payload: (!response.payload) ? undefined : JSON.parse(response.payload)
              });
          }).catch(function (err) {
              _this.configuration.username = _this.serverkey;
              throw err;
          });
      };
      Client.prototype.unlinkCustom = function (session, request) {
          this.configuration.bearerToken = (session && session.token);
          return this.apiClient.unlinkCustom(request).then(function (response) {
              return response !== undefined;
          });
      };
      Client.prototype.unlinkDevice = function (session, request) {
          this.configuration.bearerToken = (session && session.token);
          return this.apiClient.unlinkDevice(request).then(function (response) {
              return response !== undefined;
          });
      };
      Client.prototype.unlinkEmail = function (session, request) {
          this.configuration.bearerToken = (session && session.token);
          return this.apiClient.unlinkEmail(request).then(function (response) {
              return response !== undefined;
          });
      };
      Client.prototype.unlinkFacebook = function (session, request) {
          this.configuration.bearerToken = (session && session.token);
          return this.apiClient.unlinkFacebook(request).then(function (response) {
              return response !== undefined;
          });
      };
      Client.prototype.unlinkGoogle = function (session, request) {
          this.configuration.bearerToken = (session && session.token);
          return this.apiClient.unlinkGoogle(request).then(function (response) {
              return response !== undefined;
          });
      };
      Client.prototype.unlinkGameCenter = function (session, request) {
          this.configuration.bearerToken = (session && session.token);
          return this.apiClient.unlinkGameCenter(request).then(function (response) {
              return response !== undefined;
          });
      };
      Client.prototype.unlinkSteam = function (session, request) {
          this.configuration.bearerToken = (session && session.token);
          return this.apiClient.unlinkSteam(request).then(function (response) {
              return response !== undefined;
          });
      };
      Client.prototype.updateAccount = function (session, request) {
          this.configuration.bearerToken = (session && session.token);
          return this.apiClient.updateAccount(request).then(function (response) {
              return response !== undefined;
          });
      };
      Client.prototype.updateGroup = function (session, groupId, request) {
          this.configuration.bearerToken = (session && session.token);
          return this.apiClient.updateGroup(groupId, request).then(function (response) {
              return response !== undefined;
          });
      };
      Client.prototype.writeLeaderboardRecord = function (session, leaderboardId, request) {
          this.configuration.bearerToken = (session && session.token);
          return this.apiClient.writeLeaderboardRecord(leaderboardId, {
              metadata: request.metadata ? JSON.stringify(request.metadata) : undefined,
              score: request.score,
              subscore: request.subscore
          }).then(function (response) {
              return Promise.resolve({
                  expiry_time: response.expiry_time,
                  leaderboard_id: response.leaderboard_id,
                  metadata: response.metadata ? JSON.parse(response.metadata) : undefined,
                  num_score: response.num_score ? Number(response.num_score) : 0,
                  owner_id: response.owner_id,
                  score: response.score ? Number(response.score) : 0,
                  subscore: response.subscore ? Number(response.subscore) : 0,
                  update_time: response.update_time,
                  username: response.username,
                  max_num_score: response.max_num_score ? Number(response.max_num_score) : 0,
                  rank: response.rank ? Number(response.rank) : 0,
              });
          });
      };
      Client.prototype.writeStorageObjects = function (session, objects) {
          this.configuration.bearerToken = (session && session.token);
          var request = { objects: [] };
          objects.forEach(function (o) {
              request.objects.push({
                  collection: o.collection,
                  key: o.key,
                  permission_read: o.permission_read,
                  permission_write: o.permission_write,
                  value: JSON.stringify(o.value),
                  version: o.version
              });
          });
          return this.apiClient.writeStorageObjects(request);
      };
      Client.prototype.writeTournamentRecord = function (session, tournamentId, request) {
          this.configuration.bearerToken = (session && session.token);
          return this.apiClient.writeTournamentRecord(tournamentId, {
              metadata: request.metadata ? JSON.stringify(request.metadata) : undefined,
              score: request.score,
              subscore: request.subscore
          }).then(function (response) {
              return Promise.resolve({
                  expiry_time: response.expiry_time,
                  leaderboard_id: response.leaderboard_id,
                  metadata: response.metadata ? JSON.parse(response.metadata) : undefined,
                  num_score: response.num_score ? Number(response.num_score) : 0,
                  owner_id: response.owner_id,
                  score: response.score ? Number(response.score) : 0,
                  subscore: response.subscore ? Number(response.subscore) : 0,
                  update_time: response.update_time,
                  username: response.username,
                  max_num_score: response.max_num_score ? Number(response.max_num_score) : 0,
                  rank: response.rank ? Number(response.rank) : 0,
              });
          });
      };
      return Client;
  }());

  exports.Client = Client;
  exports.Session = Session;

  Object.defineProperty(exports, '__esModule', { value: true });

})));<|MERGE_RESOLUTION|>--- conflicted
+++ resolved
@@ -543,5020 +543,2533 @@
     self.fetch.polyfill = true;
   })(typeof self !== 'undefined' ? self : window);
 
-  /*! *****************************************************************************
-  Copyright (c) Microsoft Corporation. All rights reserved.
-  Licensed under the Apache License, Version 2.0 (the "License"); you may not use
-  this file except in compliance with the License. You may obtain a copy of the
-  License at http://www.apache.org/licenses/LICENSE-2.0
-
-  THIS CODE IS PROVIDED ON AN *AS IS* BASIS, WITHOUT WARRANTIES OR CONDITIONS OF ANY
-  KIND, EITHER EXPRESS OR IMPLIED, INCLUDING WITHOUT LIMITATION ANY IMPLIED
-  WARRANTIES OR CONDITIONS OF TITLE, FITNESS FOR A PARTICULAR PURPOSE,
-  MERCHANTABLITY OR NON-INFRINGEMENT.
-
-  See the Apache Version 2.0 License for specific language governing permissions
-  and limitations under the License.
-  ***************************************************************************** */
-
-  var __assign = function() {
-      __assign = Object.assign || function __assign(t) {
-          for (var s, i = 1, n = arguments.length; i < n; i++) {
-              s = arguments[i];
-              for (var p in s) if (Object.prototype.hasOwnProperty.call(s, p)) t[p] = s[p];
-          }
-          return t;
-      };
-      return __assign.apply(this, arguments);
+  /*! *****************************************************************************
+  Copyright (c) Microsoft Corporation. All rights reserved.
+  Licensed under the Apache License, Version 2.0 (the "License"); you may not use
+  this file except in compliance with the License. You may obtain a copy of the
+  License at http://www.apache.org/licenses/LICENSE-2.0
+
+  THIS CODE IS PROVIDED ON AN *AS IS* BASIS, WITHOUT WARRANTIES OR CONDITIONS OF ANY
+  KIND, EITHER EXPRESS OR IMPLIED, INCLUDING WITHOUT LIMITATION ANY IMPLIED
+  WARRANTIES OR CONDITIONS OF TITLE, FITNESS FOR A PARTICULAR PURPOSE,
+  MERCHANTABLITY OR NON-INFRINGEMENT.
+
+  See the Apache Version 2.0 License for specific language governing permissions
+  and limitations under the License.
+  ***************************************************************************** */
+
+  var __assign = function() {
+      __assign = Object.assign || function __assign(t) {
+          for (var s, i = 1, n = arguments.length; i < n; i++) {
+              s = arguments[i];
+              for (var p in s) if (Object.prototype.hasOwnProperty.call(s, p)) t[p] = s[p];
+          }
+          return t;
+      };
+      return __assign.apply(this, arguments);
   };
 
-  var BASE_PATH = "http://127.0.0.1:80";
-  var NakamaApi = function (configuration) {
-      if (configuration === void 0) { configuration = {
-          basePath: BASE_PATH,
-          bearerToken: "",
-          password: "",
-          username: "",
-          timeoutMs: 5000,
-      }; }
-      var napi = {
-          doFetch: function (urlPath, method, queryParams, body, options) {
-              var urlQuery = "?" + Object.keys(queryParams)
-                  .map(function (k) {
-                  if (queryParams[k] instanceof Array) {
-                      return queryParams[k].reduce(function (prev, curr) {
-                          return prev + encodeURIComponent(k) + "=" + encodeURIComponent(curr) + "&";
-                      }, "");
-                  }
-                  else {
-                      if (queryParams[k] != null) {
-                          return encodeURIComponent(k) + "=" + encodeURIComponent(queryParams[k]) + "&";
-                      }
-                  }
-              })
-                  .join("");
-              var fetchOptions = __assign({ method: method }, options);
-              fetchOptions.headers = __assign({}, options.headers);
-              if (configuration.bearerToken) {
-                  fetchOptions.headers["Authorization"] = "Bearer " + configuration.bearerToken;
-              }
-              else if (configuration.username) {
-                  fetchOptions.headers["Authorization"] = "Basic " + btoa(configuration.username + ":" + configuration.password);
-              }
-              if (!Object.keys(fetchOptions.headers).includes("Accept")) {
-                  fetchOptions.headers["Accept"] = "application/json";
-              }
-              if (!Object.keys(fetchOptions.headers).includes("Content-Type")) {
-                  fetchOptions.headers["Content-Type"] = "application/json";
-              }
-              Object.keys(fetchOptions.headers).forEach(function (key) {
-                  if (!fetchOptions.headers[key]) {
-                      delete fetchOptions.headers[key];
-                  }
-              });
-              fetchOptions.body = body;
-              return Promise.race([
-                  fetch(configuration.basePath + urlPath + urlQuery, fetchOptions).then(function (response) {
-                      if (response.status == 204) {
-                          return response;
-                      }
-                      else if (response.status >= 200 && response.status < 300) {
-                          return response.json();
-                      }
-                      else {
-                          throw new Error(String(response.status));
-                      }
-                  }),
-                  new Promise(function (_, reject) {
-                      return setTimeout(reject, configuration.timeoutMs, new Error("Request timed out."));
-                  }),
-              ]);
-          },
-          healthcheck: function (options) {
-              if (options === void 0) { options = {}; }
-              var urlPath = "/healthcheck";
-              var queryParams = {};
-              var _body = null;
-              return napi.doFetch(urlPath, "GET", queryParams, _body, options);
-          },
-          getAccount: function (options) {
-              if (options === void 0) { options = {}; }
-              var urlPath = "/v2/account";
-              var queryParams = {};
-<<<<<<< HEAD
-              var urlQuery = "?" + Object.keys(queryParams)
-                  .map(function (k) {
-                  if (queryParams[k] instanceof Array) {
-                      return queryParams[k].reduce(function (prev, curr) {
-                          return prev + encodeURIComponent(k) + "=" + encodeURIComponent(curr) + "&";
-                      }, "");
-                  }
-                  else {
-                      if (queryParams[k] != null) {
-                          return encodeURIComponent(k) + "=" + encodeURIComponent(queryParams[k]) + "&";
-                      }
-                  }
-              })
-                  .join("");
-              var fetchOptions = __assign({ method: "GET" }, options);
-              var headers = {
-                  "Accept": "application/json",
-                  "Content-Type": "application/json",
-              };
-              if (configuration.bearerToken) {
-                  headers["Authorization"] = "Bearer " + configuration.bearerToken;
-              }
-              else if (configuration.username) {
-                  headers["Authorization"] = "Basic " + btoa(configuration.username + ":" + configuration.password);
-              }
-              fetchOptions.headers = __assign({}, headers, options.headers);
-              return Promise.race([
-                  fetch(configuration.basePath + urlPath + urlQuery, fetchOptions).then(function (response) {
-                      if (response.status >= 200 && response.status < 300) {
-                          return response.json();
-                      }
-                      else {
-                          throw new Error(String(response.status));
-                      }
-                  }),
-                  new Promise(function (_, reject) {
-                      return setTimeout(reject, configuration.timeoutMs, new Error("Request timed out."));
-                  }),
-              ]);
-=======
-              var _body = null;
-              return napi.doFetch(urlPath, "GET", queryParams, _body, options);
->>>>>>> 9954a62d
-          },
-          updateAccount: function (body, options) {
-              if (options === void 0) { options = {}; }
-              if (body === null || body === undefined) {
-                  throw new Error("'body' is a required parameter but is null or undefined.");
-              }
-              var urlPath = "/v2/account";
-              var queryParams = {};
-<<<<<<< HEAD
-              var urlQuery = "?" + Object.keys(queryParams)
-                  .map(function (k) {
-                  if (queryParams[k] instanceof Array) {
-                      return queryParams[k].reduce(function (prev, curr) {
-                          return prev + encodeURIComponent(k) + "=" + encodeURIComponent(curr) + "&";
-                      }, "");
-                  }
-                  else {
-                      if (queryParams[k] != null) {
-                          return encodeURIComponent(k) + "=" + encodeURIComponent(queryParams[k]) + "&";
-                      }
-                  }
-              })
-                  .join("");
-              var fetchOptions = __assign({ method: "PUT" }, options);
-              var headers = {
-                  "Accept": "application/json",
-                  "Content-Type": "application/json",
-              };
-              if (configuration.bearerToken) {
-                  headers["Authorization"] = "Bearer " + configuration.bearerToken;
-              }
-              else if (configuration.username) {
-                  headers["Authorization"] = "Basic " + btoa(configuration.username + ":" + configuration.password);
-              }
-              fetchOptions.headers = __assign({}, headers, options.headers);
-              fetchOptions.body = JSON.stringify(body || {});
-              return Promise.race([
-                  fetch(configuration.basePath + urlPath + urlQuery, fetchOptions).then(function (response) {
-                      if (response.status >= 200 && response.status < 300) {
-                          return response.json();
-                      }
-                      else {
-                          throw new Error(String(response.status));
-                      }
-                  }),
-                  new Promise(function (_, reject) {
-                      return setTimeout(reject, configuration.timeoutMs, new Error("Request timed out."));
-                  }),
-              ]);
-=======
-              var _body = null;
-              _body = JSON.stringify(body || {});
-              return napi.doFetch(urlPath, "PUT", queryParams, _body, options);
->>>>>>> 9954a62d
-          },
-          authenticateCustom: function (body, create, username, options) {
-              if (options === void 0) { options = {}; }
-              if (body === null || body === undefined) {
-                  throw new Error("'body' is a required parameter but is null or undefined.");
-              }
-              var urlPath = "/v2/account/authenticate/custom";
-              var queryParams = {
-                  create: create,
-                  username: username,
-              };
-<<<<<<< HEAD
-              var urlQuery = "?" + Object.keys(queryParams)
-                  .map(function (k) {
-                  if (queryParams[k] instanceof Array) {
-                      return queryParams[k].reduce(function (prev, curr) {
-                          return prev + encodeURIComponent(k) + "=" + encodeURIComponent(curr) + "&";
-                      }, "");
-                  }
-                  else {
-                      if (queryParams[k] != null) {
-                          return encodeURIComponent(k) + "=" + encodeURIComponent(queryParams[k]) + "&";
-                      }
-                  }
-              })
-                  .join("");
-              var fetchOptions = __assign({ method: "POST" }, options);
-              var headers = {
-                  "Accept": "application/json",
-                  "Content-Type": "application/json",
-              };
-              if (configuration.bearerToken) {
-                  headers["Authorization"] = "Bearer " + configuration.bearerToken;
-              }
-              else if (configuration.username) {
-                  headers["Authorization"] = "Basic " + btoa(configuration.username + ":" + configuration.password);
-              }
-              fetchOptions.headers = __assign({}, headers, options.headers);
-              fetchOptions.body = JSON.stringify(body || {});
-              return Promise.race([
-                  fetch(configuration.basePath + urlPath + urlQuery, fetchOptions).then(function (response) {
-                      if (response.status >= 200 && response.status < 300) {
-                          return response.json();
-                      }
-                      else {
-                          throw new Error(String(response.status));
-                      }
-                  }),
-                  new Promise(function (_, reject) {
-                      return setTimeout(reject, configuration.timeoutMs, new Error("Request timed out."));
-                  }),
-              ]);
-=======
-              var _body = null;
-              _body = JSON.stringify(body || {});
-              return napi.doFetch(urlPath, "POST", queryParams, _body, options);
->>>>>>> 9954a62d
-          },
-          authenticateDevice: function (body, create, username, options) {
-              if (options === void 0) { options = {}; }
-              if (body === null || body === undefined) {
-                  throw new Error("'body' is a required parameter but is null or undefined.");
-              }
-              var urlPath = "/v2/account/authenticate/device";
-              var queryParams = {
-                  create: create,
-                  username: username,
-              };
-<<<<<<< HEAD
-              var urlQuery = "?" + Object.keys(queryParams)
-                  .map(function (k) {
-                  if (queryParams[k] instanceof Array) {
-                      return queryParams[k].reduce(function (prev, curr) {
-                          return prev + encodeURIComponent(k) + "=" + encodeURIComponent(curr) + "&";
-                      }, "");
-                  }
-                  else {
-                      if (queryParams[k] != null) {
-                          return encodeURIComponent(k) + "=" + encodeURIComponent(queryParams[k]) + "&";
-                      }
-                  }
-              })
-                  .join("");
-              var fetchOptions = __assign({ method: "POST" }, options);
-              var headers = {
-                  "Accept": "application/json",
-                  "Content-Type": "application/json",
-              };
-              if (configuration.bearerToken) {
-                  headers["Authorization"] = "Bearer " + configuration.bearerToken;
-              }
-              else if (configuration.username) {
-                  headers["Authorization"] = "Basic " + btoa(configuration.username + ":" + configuration.password);
-              }
-              fetchOptions.headers = __assign({}, headers, options.headers);
-              fetchOptions.body = JSON.stringify(body || {});
-              return Promise.race([
-                  fetch(configuration.basePath + urlPath + urlQuery, fetchOptions).then(function (response) {
-                      if (response.status >= 200 && response.status < 300) {
-                          return response.json();
-                      }
-                      else {
-                          throw new Error(String(response.status));
-                      }
-                  }),
-                  new Promise(function (_, reject) {
-                      return setTimeout(reject, configuration.timeoutMs, new Error("Request timed out."));
-                  }),
-              ]);
-=======
-              var _body = null;
-              _body = JSON.stringify(body || {});
-              return napi.doFetch(urlPath, "POST", queryParams, _body, options);
->>>>>>> 9954a62d
-          },
-          authenticateEmail: function (body, create, username, options) {
-              if (options === void 0) { options = {}; }
-              if (body === null || body === undefined) {
-                  throw new Error("'body' is a required parameter but is null or undefined.");
-              }
-              var urlPath = "/v2/account/authenticate/email";
-              var queryParams = {
-                  create: create,
-                  username: username,
-              };
-<<<<<<< HEAD
-              var urlQuery = "?" + Object.keys(queryParams)
-                  .map(function (k) {
-                  if (queryParams[k] instanceof Array) {
-                      return queryParams[k].reduce(function (prev, curr) {
-                          return prev + encodeURIComponent(k) + "=" + encodeURIComponent(curr) + "&";
-                      }, "");
-                  }
-                  else {
-                      if (queryParams[k] != null) {
-                          return encodeURIComponent(k) + "=" + encodeURIComponent(queryParams[k]) + "&";
-                      }
-                  }
-              })
-                  .join("");
-              var fetchOptions = __assign({ method: "POST" }, options);
-              var headers = {
-                  "Accept": "application/json",
-                  "Content-Type": "application/json",
-              };
-              if (configuration.bearerToken) {
-                  headers["Authorization"] = "Bearer " + configuration.bearerToken;
-              }
-              else if (configuration.username) {
-                  headers["Authorization"] = "Basic " + btoa(configuration.username + ":" + configuration.password);
-              }
-              fetchOptions.headers = __assign({}, headers, options.headers);
-              fetchOptions.body = JSON.stringify(body || {});
-              return Promise.race([
-                  fetch(configuration.basePath + urlPath + urlQuery, fetchOptions).then(function (response) {
-                      if (response.status >= 200 && response.status < 300) {
-                          return response.json();
-                      }
-                      else {
-                          throw new Error(String(response.status));
-                      }
-                  }),
-                  new Promise(function (_, reject) {
-                      return setTimeout(reject, configuration.timeoutMs, new Error("Request timed out."));
-                  }),
-              ]);
-=======
-              var _body = null;
-              _body = JSON.stringify(body || {});
-              return napi.doFetch(urlPath, "POST", queryParams, _body, options);
->>>>>>> 9954a62d
-          },
-          authenticateFacebook: function (body, create, username, sync, options) {
-              if (options === void 0) { options = {}; }
-              if (body === null || body === undefined) {
-                  throw new Error("'body' is a required parameter but is null or undefined.");
-              }
-              var urlPath = "/v2/account/authenticate/facebook";
-              var queryParams = {
-                  create: create,
-                  username: username,
-                  sync: sync,
-              };
-<<<<<<< HEAD
-              if (configuration.bearerToken) {
-                  headers["Authorization"] = "Bearer " + configuration.bearerToken;
-              }
-              else if (configuration.username) {
-                  headers["Authorization"] = "Basic " + btoa(configuration.username + ":" + configuration.password);
-              }
-              fetchOptions.headers = __assign({}, headers, options.headers);
-              fetchOptions.body = JSON.stringify(body || {});
-              return Promise.race([
-                  fetch(configuration.basePath + urlPath + urlQuery, fetchOptions).then(function (response) {
-                      if (response.status >= 200 && response.status < 300) {
-                          return response.json();
-                      }
-                      else {
-                          throw new Error(String(response.status));
-                      }
-                  }),
-                  new Promise(function (_, reject) {
-                      return setTimeout(reject, configuration.timeoutMs, new Error("Request timed out."));
-                  }),
-              ]);
-=======
-              var _body = null;
-              _body = JSON.stringify(body || {});
-              return napi.doFetch(urlPath, "POST", queryParams, _body, options);
->>>>>>> 9954a62d
-          },
-          authenticateGameCenter: function (body, create, username, options) {
-              if (options === void 0) { options = {}; }
-              if (body === null || body === undefined) {
-                  throw new Error("'body' is a required parameter but is null or undefined.");
-              }
-              var urlPath = "/v2/account/authenticate/gamecenter";
-              var queryParams = {
-                  create: create,
-                  username: username,
-              };
-<<<<<<< HEAD
-              var urlQuery = "?" + Object.keys(queryParams)
-                  .map(function (k) {
-                  if (queryParams[k] instanceof Array) {
-                      return queryParams[k].reduce(function (prev, curr) {
-                          return prev + encodeURIComponent(k) + "=" + encodeURIComponent(curr) + "&";
-                      }, "");
-                  }
-                  else {
-                      if (queryParams[k] != null) {
-                          return encodeURIComponent(k) + "=" + encodeURIComponent(queryParams[k]) + "&";
-                      }
-                  }
-              })
-                  .join("");
-              var fetchOptions = __assign({ method: "POST" }, options);
-              var headers = {
-                  "Accept": "application/json",
-                  "Content-Type": "application/json",
-              };
-              if (configuration.bearerToken) {
-                  headers["Authorization"] = "Bearer " + configuration.bearerToken;
-              }
-              else if (configuration.username) {
-                  headers["Authorization"] = "Basic " + btoa(configuration.username + ":" + configuration.password);
-              }
-              fetchOptions.headers = __assign({}, headers, options.headers);
-              fetchOptions.body = JSON.stringify(body || {});
-              return Promise.race([
-                  fetch(configuration.basePath + urlPath + urlQuery, fetchOptions).then(function (response) {
-                      if (response.status >= 200 && response.status < 300) {
-                          return response.json();
-                      }
-                      else {
-                          throw new Error(String(response.status));
-                      }
-                  }),
-                  new Promise(function (_, reject) {
-                      return setTimeout(reject, configuration.timeoutMs, new Error("Request timed out."));
-                  }),
-              ]);
-=======
-              var _body = null;
-              _body = JSON.stringify(body || {});
-              return napi.doFetch(urlPath, "POST", queryParams, _body, options);
->>>>>>> 9954a62d
-          },
-          authenticateGoogle: function (body, create, username, options) {
-              if (options === void 0) { options = {}; }
-              if (body === null || body === undefined) {
-                  throw new Error("'body' is a required parameter but is null or undefined.");
-              }
-              var urlPath = "/v2/account/authenticate/google";
-              var queryParams = {
-                  create: create,
-                  username: username,
-              };
-<<<<<<< HEAD
-              var urlQuery = "?" + Object.keys(queryParams)
-                  .map(function (k) {
-                  if (queryParams[k] instanceof Array) {
-                      return queryParams[k].reduce(function (prev, curr) {
-                          return prev + encodeURIComponent(k) + "=" + encodeURIComponent(curr) + "&";
-                      }, "");
-                  }
-                  else {
-                      if (queryParams[k] != null) {
-                          return encodeURIComponent(k) + "=" + encodeURIComponent(queryParams[k]) + "&";
-                      }
-                  }
-              })
-                  .join("");
-              var fetchOptions = __assign({ method: "POST" }, options);
-              var headers = {
-                  "Accept": "application/json",
-                  "Content-Type": "application/json",
-              };
-              if (configuration.bearerToken) {
-                  headers["Authorization"] = "Bearer " + configuration.bearerToken;
-              }
-              else if (configuration.username) {
-                  headers["Authorization"] = "Basic " + btoa(configuration.username + ":" + configuration.password);
-              }
-              fetchOptions.headers = __assign({}, headers, options.headers);
-              fetchOptions.body = JSON.stringify(body || {});
-              return Promise.race([
-                  fetch(configuration.basePath + urlPath + urlQuery, fetchOptions).then(function (response) {
-                      if (response.status >= 200 && response.status < 300) {
-                          return response.json();
-                      }
-                      else {
-                          throw new Error(String(response.status));
-                      }
-                  }),
-                  new Promise(function (_, reject) {
-                      return setTimeout(reject, configuration.timeoutMs, new Error("Request timed out."));
-                  }),
-              ]);
-=======
-              var _body = null;
-              _body = JSON.stringify(body || {});
-              return napi.doFetch(urlPath, "POST", queryParams, _body, options);
->>>>>>> 9954a62d
-          },
-          authenticateSteam: function (body, create, username, options) {
-              if (options === void 0) { options = {}; }
-              if (body === null || body === undefined) {
-                  throw new Error("'body' is a required parameter but is null or undefined.");
-              }
-              var urlPath = "/v2/account/authenticate/steam";
-              var queryParams = {
-                  create: create,
-                  username: username,
-              };
-<<<<<<< HEAD
-              var urlQuery = "?" + Object.keys(queryParams)
-                  .map(function (k) {
-                  if (queryParams[k] instanceof Array) {
-                      return queryParams[k].reduce(function (prev, curr) {
-                          return prev + encodeURIComponent(k) + "=" + encodeURIComponent(curr) + "&";
-                      }, "");
-                  }
-                  else {
-                      if (queryParams[k] != null) {
-                          return encodeURIComponent(k) + "=" + encodeURIComponent(queryParams[k]) + "&";
-                      }
-                  }
-              })
-                  .join("");
-              var fetchOptions = __assign({ method: "POST" }, options);
-              var headers = {
-                  "Accept": "application/json",
-                  "Content-Type": "application/json",
-              };
-              if (configuration.bearerToken) {
-                  headers["Authorization"] = "Bearer " + configuration.bearerToken;
-              }
-              else if (configuration.username) {
-                  headers["Authorization"] = "Basic " + btoa(configuration.username + ":" + configuration.password);
-              }
-              fetchOptions.headers = __assign({}, headers, options.headers);
-              fetchOptions.body = JSON.stringify(body || {});
-              return Promise.race([
-                  fetch(configuration.basePath + urlPath + urlQuery, fetchOptions).then(function (response) {
-                      if (response.status >= 200 && response.status < 300) {
-                          return response.json();
-                      }
-                      else {
-                          throw new Error(String(response.status));
-                      }
-                  }),
-                  new Promise(function (_, reject) {
-                      return setTimeout(reject, configuration.timeoutMs, new Error("Request timed out."));
-                  }),
-              ]);
-=======
-              var _body = null;
-              _body = JSON.stringify(body || {});
-              return napi.doFetch(urlPath, "POST", queryParams, _body, options);
->>>>>>> 9954a62d
-          },
-          linkCustom: function (body, options) {
-              if (options === void 0) { options = {}; }
-              if (body === null || body === undefined) {
-                  throw new Error("'body' is a required parameter but is null or undefined.");
-              }
-              var urlPath = "/v2/account/link/custom";
-              var queryParams = {};
-<<<<<<< HEAD
-              var urlQuery = "?" + Object.keys(queryParams)
-                  .map(function (k) {
-                  if (queryParams[k] instanceof Array) {
-                      return queryParams[k].reduce(function (prev, curr) {
-                          return prev + encodeURIComponent(k) + "=" + encodeURIComponent(curr) + "&";
-                      }, "");
-                  }
-                  else {
-                      if (queryParams[k] != null) {
-                          return encodeURIComponent(k) + "=" + encodeURIComponent(queryParams[k]) + "&";
-                      }
-                  }
-              })
-                  .join("");
-              var fetchOptions = __assign({ method: "POST" }, options);
-              var headers = {
-                  "Accept": "application/json",
-                  "Content-Type": "application/json",
-              };
-              if (configuration.bearerToken) {
-                  headers["Authorization"] = "Bearer " + configuration.bearerToken;
-              }
-              else if (configuration.username) {
-                  headers["Authorization"] = "Basic " + btoa(configuration.username + ":" + configuration.password);
-              }
-              fetchOptions.headers = __assign({}, headers, options.headers);
-              fetchOptions.body = JSON.stringify(body || {});
-              return Promise.race([
-                  fetch(configuration.basePath + urlPath + urlQuery, fetchOptions).then(function (response) {
-                      if (response.status >= 200 && response.status < 300) {
-                          return response.json();
-                      }
-                      else {
-                          throw new Error(String(response.status));
-                      }
-                  }),
-                  new Promise(function (_, reject) {
-                      return setTimeout(reject, configuration.timeoutMs, new Error("Request timed out."));
-                  }),
-              ]);
-=======
-              var _body = null;
-              _body = JSON.stringify(body || {});
-              return napi.doFetch(urlPath, "POST", queryParams, _body, options);
->>>>>>> 9954a62d
-          },
-          linkDevice: function (body, options) {
-              if (options === void 0) { options = {}; }
-              if (body === null || body === undefined) {
-                  throw new Error("'body' is a required parameter but is null or undefined.");
-              }
-              var urlPath = "/v2/account/link/device";
-              var queryParams = {};
-<<<<<<< HEAD
-              var urlQuery = "?" + Object.keys(queryParams)
-                  .map(function (k) {
-                  if (queryParams[k] instanceof Array) {
-                      return queryParams[k].reduce(function (prev, curr) {
-                          return prev + encodeURIComponent(k) + "=" + encodeURIComponent(curr) + "&";
-                      }, "");
-                  }
-                  else {
-                      if (queryParams[k] != null) {
-                          return encodeURIComponent(k) + "=" + encodeURIComponent(queryParams[k]) + "&";
-                      }
-                  }
-              })
-                  .join("");
-              var fetchOptions = __assign({ method: "POST" }, options);
-              var headers = {
-                  "Accept": "application/json",
-                  "Content-Type": "application/json",
-              };
-              if (configuration.bearerToken) {
-                  headers["Authorization"] = "Bearer " + configuration.bearerToken;
-              }
-              else if (configuration.username) {
-                  headers["Authorization"] = "Basic " + btoa(configuration.username + ":" + configuration.password);
-              }
-              fetchOptions.headers = __assign({}, headers, options.headers);
-              fetchOptions.body = JSON.stringify(body || {});
-              return Promise.race([
-                  fetch(configuration.basePath + urlPath + urlQuery, fetchOptions).then(function (response) {
-                      if (response.status >= 200 && response.status < 300) {
-                          return response.json();
-                      }
-                      else {
-                          throw new Error(String(response.status));
-                      }
-                  }),
-                  new Promise(function (_, reject) {
-                      return setTimeout(reject, configuration.timeoutMs, new Error("Request timed out."));
-                  }),
-              ]);
-=======
-              var _body = null;
-              _body = JSON.stringify(body || {});
-              return napi.doFetch(urlPath, "POST", queryParams, _body, options);
->>>>>>> 9954a62d
-          },
-          linkEmail: function (body, options) {
-              if (options === void 0) { options = {}; }
-              if (body === null || body === undefined) {
-                  throw new Error("'body' is a required parameter but is null or undefined.");
-              }
-              var urlPath = "/v2/account/link/email";
-              var queryParams = {};
-<<<<<<< HEAD
-              var urlQuery = "?" + Object.keys(queryParams)
-                  .map(function (k) {
-                  if (queryParams[k] instanceof Array) {
-                      return queryParams[k].reduce(function (prev, curr) {
-                          return prev + encodeURIComponent(k) + "=" + encodeURIComponent(curr) + "&";
-                      }, "");
-                  }
-                  else {
-                      if (queryParams[k] != null) {
-                          return encodeURIComponent(k) + "=" + encodeURIComponent(queryParams[k]) + "&";
-                      }
-                  }
-              })
-                  .join("");
-              var fetchOptions = __assign({ method: "POST" }, options);
-              var headers = {
-                  "Accept": "application/json",
-                  "Content-Type": "application/json",
-              };
-              if (configuration.bearerToken) {
-                  headers["Authorization"] = "Bearer " + configuration.bearerToken;
-              }
-              else if (configuration.username) {
-                  headers["Authorization"] = "Basic " + btoa(configuration.username + ":" + configuration.password);
-              }
-              fetchOptions.headers = __assign({}, headers, options.headers);
-              fetchOptions.body = JSON.stringify(body || {});
-              return Promise.race([
-                  fetch(configuration.basePath + urlPath + urlQuery, fetchOptions).then(function (response) {
-                      if (response.status >= 200 && response.status < 300) {
-                          return response.json();
-                      }
-                      else {
-                          throw new Error(String(response.status));
-                      }
-                  }),
-                  new Promise(function (_, reject) {
-                      return setTimeout(reject, configuration.timeoutMs, new Error("Request timed out."));
-                  }),
-              ]);
-=======
-              var _body = null;
-              _body = JSON.stringify(body || {});
-              return napi.doFetch(urlPath, "POST", queryParams, _body, options);
->>>>>>> 9954a62d
-          },
-          linkFacebook: function (body, sync, options) {
-              if (options === void 0) { options = {}; }
-              if (body === null || body === undefined) {
-                  throw new Error("'body' is a required parameter but is null or undefined.");
-              }
-              var urlPath = "/v2/account/link/facebook";
-              var queryParams = {
-                  sync: sync,
-              };
-<<<<<<< HEAD
-              if (configuration.bearerToken) {
-                  headers["Authorization"] = "Bearer " + configuration.bearerToken;
-              }
-              else if (configuration.username) {
-                  headers["Authorization"] = "Basic " + btoa(configuration.username + ":" + configuration.password);
-              }
-              fetchOptions.headers = __assign({}, headers, options.headers);
-              fetchOptions.body = JSON.stringify(body || {});
-              return Promise.race([
-                  fetch(configuration.basePath + urlPath + urlQuery, fetchOptions).then(function (response) {
-                      if (response.status >= 200 && response.status < 300) {
-                          return response.json();
-                      }
-                      else {
-                          throw new Error(String(response.status));
-                      }
-                  }),
-                  new Promise(function (_, reject) {
-                      return setTimeout(reject, configuration.timeoutMs, new Error("Request timed out."));
-                  }),
-              ]);
-=======
-              var _body = null;
-              _body = JSON.stringify(body || {});
-              return napi.doFetch(urlPath, "POST", queryParams, _body, options);
->>>>>>> 9954a62d
-          },
-          linkGameCenter: function (body, options) {
-              if (options === void 0) { options = {}; }
-              if (body === null || body === undefined) {
-                  throw new Error("'body' is a required parameter but is null or undefined.");
-              }
-              var urlPath = "/v2/account/link/gamecenter";
-              var queryParams = {};
-<<<<<<< HEAD
-              var urlQuery = "?" + Object.keys(queryParams)
-                  .map(function (k) {
-                  if (queryParams[k] instanceof Array) {
-                      return queryParams[k].reduce(function (prev, curr) {
-                          return prev + encodeURIComponent(k) + "=" + encodeURIComponent(curr) + "&";
-                      }, "");
-                  }
-                  else {
-                      if (queryParams[k] != null) {
-                          return encodeURIComponent(k) + "=" + encodeURIComponent(queryParams[k]) + "&";
-                      }
-                  }
-              })
-                  .join("");
-              var fetchOptions = __assign({ method: "POST" }, options);
-              var headers = {
-                  "Accept": "application/json",
-                  "Content-Type": "application/json",
-              };
-              if (configuration.bearerToken) {
-                  headers["Authorization"] = "Bearer " + configuration.bearerToken;
-              }
-              else if (configuration.username) {
-                  headers["Authorization"] = "Basic " + btoa(configuration.username + ":" + configuration.password);
-              }
-              fetchOptions.headers = __assign({}, headers, options.headers);
-              fetchOptions.body = JSON.stringify(body || {});
-              return Promise.race([
-                  fetch(configuration.basePath + urlPath + urlQuery, fetchOptions).then(function (response) {
-                      if (response.status >= 200 && response.status < 300) {
-                          return response.json();
-                      }
-                      else {
-                          throw new Error(String(response.status));
-                      }
-                  }),
-                  new Promise(function (_, reject) {
-                      return setTimeout(reject, configuration.timeoutMs, new Error("Request timed out."));
-                  }),
-              ]);
-=======
-              var _body = null;
-              _body = JSON.stringify(body || {});
-              return napi.doFetch(urlPath, "POST", queryParams, _body, options);
->>>>>>> 9954a62d
-          },
-          linkGoogle: function (body, options) {
-              if (options === void 0) { options = {}; }
-              if (body === null || body === undefined) {
-                  throw new Error("'body' is a required parameter but is null or undefined.");
-              }
-              var urlPath = "/v2/account/link/google";
-              var queryParams = {};
-<<<<<<< HEAD
-              var urlQuery = "?" + Object.keys(queryParams)
-                  .map(function (k) {
-                  if (queryParams[k] instanceof Array) {
-                      return queryParams[k].reduce(function (prev, curr) {
-                          return prev + encodeURIComponent(k) + "=" + encodeURIComponent(curr) + "&";
-                      }, "");
-                  }
-                  else {
-                      if (queryParams[k] != null) {
-                          return encodeURIComponent(k) + "=" + encodeURIComponent(queryParams[k]) + "&";
-                      }
-                  }
-              })
-                  .join("");
-              var fetchOptions = __assign({ method: "POST" }, options);
-              var headers = {
-                  "Accept": "application/json",
-                  "Content-Type": "application/json",
-              };
-              if (configuration.bearerToken) {
-                  headers["Authorization"] = "Bearer " + configuration.bearerToken;
-              }
-              else if (configuration.username) {
-                  headers["Authorization"] = "Basic " + btoa(configuration.username + ":" + configuration.password);
-              }
-              fetchOptions.headers = __assign({}, headers, options.headers);
-              fetchOptions.body = JSON.stringify(body || {});
-              return Promise.race([
-                  fetch(configuration.basePath + urlPath + urlQuery, fetchOptions).then(function (response) {
-                      if (response.status >= 200 && response.status < 300) {
-                          return response.json();
-                      }
-                      else {
-                          throw new Error(String(response.status));
-                      }
-                  }),
-                  new Promise(function (_, reject) {
-                      return setTimeout(reject, configuration.timeoutMs, new Error("Request timed out."));
-                  }),
-              ]);
-=======
-              var _body = null;
-              _body = JSON.stringify(body || {});
-              return napi.doFetch(urlPath, "POST", queryParams, _body, options);
->>>>>>> 9954a62d
-          },
-          linkSteam: function (body, options) {
-              if (options === void 0) { options = {}; }
-              if (body === null || body === undefined) {
-                  throw new Error("'body' is a required parameter but is null or undefined.");
-              }
-              var urlPath = "/v2/account/link/steam";
-              var queryParams = {};
-<<<<<<< HEAD
-              var urlQuery = "?" + Object.keys(queryParams)
-                  .map(function (k) {
-                  if (queryParams[k] instanceof Array) {
-                      return queryParams[k].reduce(function (prev, curr) {
-                          return prev + encodeURIComponent(k) + "=" + encodeURIComponent(curr) + "&";
-                      }, "");
-                  }
-                  else {
-                      if (queryParams[k] != null) {
-                          return encodeURIComponent(k) + "=" + encodeURIComponent(queryParams[k]) + "&";
-                      }
-                  }
-              })
-                  .join("");
-              var fetchOptions = __assign({ method: "POST" }, options);
-              var headers = {
-                  "Accept": "application/json",
-                  "Content-Type": "application/json",
-              };
-              if (configuration.bearerToken) {
-                  headers["Authorization"] = "Bearer " + configuration.bearerToken;
-              }
-              else if (configuration.username) {
-                  headers["Authorization"] = "Basic " + btoa(configuration.username + ":" + configuration.password);
-              }
-              fetchOptions.headers = __assign({}, headers, options.headers);
-              fetchOptions.body = JSON.stringify(body || {});
-              return Promise.race([
-                  fetch(configuration.basePath + urlPath + urlQuery, fetchOptions).then(function (response) {
-                      if (response.status >= 200 && response.status < 300) {
-                          return response.json();
-                      }
-                      else {
-                          throw new Error(String(response.status));
-                      }
-                  }),
-                  new Promise(function (_, reject) {
-                      return setTimeout(reject, configuration.timeoutMs, new Error("Request timed out."));
-                  }),
-              ]);
-=======
-              var _body = null;
-              _body = JSON.stringify(body || {});
-              return napi.doFetch(urlPath, "POST", queryParams, _body, options);
->>>>>>> 9954a62d
-          },
-          unlinkCustom: function (body, options) {
-              if (options === void 0) { options = {}; }
-              if (body === null || body === undefined) {
-                  throw new Error("'body' is a required parameter but is null or undefined.");
-              }
-              var urlPath = "/v2/account/unlink/custom";
-              var queryParams = {};
-<<<<<<< HEAD
-              var urlQuery = "?" + Object.keys(queryParams)
-                  .map(function (k) {
-                  if (queryParams[k] instanceof Array) {
-                      return queryParams[k].reduce(function (prev, curr) {
-                          return prev + encodeURIComponent(k) + "=" + encodeURIComponent(curr) + "&";
-                      }, "");
-                  }
-                  else {
-                      if (queryParams[k] != null) {
-                          return encodeURIComponent(k) + "=" + encodeURIComponent(queryParams[k]) + "&";
-                      }
-                  }
-              })
-                  .join("");
-              var fetchOptions = __assign({ method: "POST" }, options);
-              var headers = {
-                  "Accept": "application/json",
-                  "Content-Type": "application/json",
-              };
-              if (configuration.bearerToken) {
-                  headers["Authorization"] = "Bearer " + configuration.bearerToken;
-              }
-              else if (configuration.username) {
-                  headers["Authorization"] = "Basic " + btoa(configuration.username + ":" + configuration.password);
-              }
-              fetchOptions.headers = __assign({}, headers, options.headers);
-              fetchOptions.body = JSON.stringify(body || {});
-              return Promise.race([
-                  fetch(configuration.basePath + urlPath + urlQuery, fetchOptions).then(function (response) {
-                      if (response.status >= 200 && response.status < 300) {
-                          return response.json();
-                      }
-                      else {
-                          throw new Error(String(response.status));
-                      }
-                  }),
-                  new Promise(function (_, reject) {
-                      return setTimeout(reject, configuration.timeoutMs, new Error("Request timed out."));
-                  }),
-              ]);
-=======
-              var _body = null;
-              _body = JSON.stringify(body || {});
-              return napi.doFetch(urlPath, "POST", queryParams, _body, options);
->>>>>>> 9954a62d
-          },
-          unlinkDevice: function (body, options) {
-              if (options === void 0) { options = {}; }
-              if (body === null || body === undefined) {
-                  throw new Error("'body' is a required parameter but is null or undefined.");
-              }
-              var urlPath = "/v2/account/unlink/device";
-              var queryParams = {};
-<<<<<<< HEAD
-              var urlQuery = "?" + Object.keys(queryParams)
-                  .map(function (k) {
-                  if (queryParams[k] instanceof Array) {
-                      return queryParams[k].reduce(function (prev, curr) {
-                          return prev + encodeURIComponent(k) + "=" + encodeURIComponent(curr) + "&";
-                      }, "");
-                  }
-                  else {
-                      if (queryParams[k] != null) {
-                          return encodeURIComponent(k) + "=" + encodeURIComponent(queryParams[k]) + "&";
-                      }
-                  }
-              })
-                  .join("");
-              var fetchOptions = __assign({ method: "POST" }, options);
-              var headers = {
-                  "Accept": "application/json",
-                  "Content-Type": "application/json",
-              };
-              if (configuration.bearerToken) {
-                  headers["Authorization"] = "Bearer " + configuration.bearerToken;
-              }
-              else if (configuration.username) {
-                  headers["Authorization"] = "Basic " + btoa(configuration.username + ":" + configuration.password);
-              }
-              fetchOptions.headers = __assign({}, headers, options.headers);
-              fetchOptions.body = JSON.stringify(body || {});
-              return Promise.race([
-                  fetch(configuration.basePath + urlPath + urlQuery, fetchOptions).then(function (response) {
-                      if (response.status >= 200 && response.status < 300) {
-                          return response.json();
-                      }
-                      else {
-                          throw new Error(String(response.status));
-                      }
-                  }),
-                  new Promise(function (_, reject) {
-                      return setTimeout(reject, configuration.timeoutMs, new Error("Request timed out."));
-                  }),
-              ]);
-=======
-              var _body = null;
-              _body = JSON.stringify(body || {});
-              return napi.doFetch(urlPath, "POST", queryParams, _body, options);
->>>>>>> 9954a62d
-          },
-          unlinkEmail: function (body, options) {
-              if (options === void 0) { options = {}; }
-              if (body === null || body === undefined) {
-                  throw new Error("'body' is a required parameter but is null or undefined.");
-              }
-              var urlPath = "/v2/account/unlink/email";
-              var queryParams = {};
-<<<<<<< HEAD
-              var urlQuery = "?" + Object.keys(queryParams)
-                  .map(function (k) {
-                  if (queryParams[k] instanceof Array) {
-                      return queryParams[k].reduce(function (prev, curr) {
-                          return prev + encodeURIComponent(k) + "=" + encodeURIComponent(curr) + "&";
-                      }, "");
-                  }
-                  else {
-                      if (queryParams[k] != null) {
-                          return encodeURIComponent(k) + "=" + encodeURIComponent(queryParams[k]) + "&";
-                      }
-                  }
-              })
-                  .join("");
-              var fetchOptions = __assign({ method: "POST" }, options);
-              var headers = {
-                  "Accept": "application/json",
-                  "Content-Type": "application/json",
-              };
-              if (configuration.bearerToken) {
-                  headers["Authorization"] = "Bearer " + configuration.bearerToken;
-              }
-              else if (configuration.username) {
-                  headers["Authorization"] = "Basic " + btoa(configuration.username + ":" + configuration.password);
-              }
-              fetchOptions.headers = __assign({}, headers, options.headers);
-              fetchOptions.body = JSON.stringify(body || {});
-              return Promise.race([
-                  fetch(configuration.basePath + urlPath + urlQuery, fetchOptions).then(function (response) {
-                      if (response.status >= 200 && response.status < 300) {
-                          return response.json();
-                      }
-                      else {
-                          throw new Error(String(response.status));
-                      }
-                  }),
-                  new Promise(function (_, reject) {
-                      return setTimeout(reject, configuration.timeoutMs, new Error("Request timed out."));
-                  }),
-              ]);
-=======
-              var _body = null;
-              _body = JSON.stringify(body || {});
-              return napi.doFetch(urlPath, "POST", queryParams, _body, options);
->>>>>>> 9954a62d
-          },
-          unlinkFacebook: function (body, options) {
-              if (options === void 0) { options = {}; }
-              if (body === null || body === undefined) {
-                  throw new Error("'body' is a required parameter but is null or undefined.");
-              }
-              var urlPath = "/v2/account/unlink/facebook";
-              var queryParams = {};
-<<<<<<< HEAD
-              var urlQuery = "?" + Object.keys(queryParams)
-                  .map(function (k) {
-                  if (queryParams[k] instanceof Array) {
-                      return queryParams[k].reduce(function (prev, curr) {
-                          return prev + encodeURIComponent(k) + "=" + encodeURIComponent(curr) + "&";
-                      }, "");
-                  }
-                  else {
-                      if (queryParams[k] != null) {
-                          return encodeURIComponent(k) + "=" + encodeURIComponent(queryParams[k]) + "&";
-                      }
-                  }
-              })
-                  .join("");
-              var fetchOptions = __assign({ method: "POST" }, options);
-              var headers = {
-                  "Accept": "application/json",
-                  "Content-Type": "application/json",
-              };
-              if (configuration.bearerToken) {
-                  headers["Authorization"] = "Bearer " + configuration.bearerToken;
-              }
-              else if (configuration.username) {
-                  headers["Authorization"] = "Basic " + btoa(configuration.username + ":" + configuration.password);
-              }
-              fetchOptions.headers = __assign({}, headers, options.headers);
-              fetchOptions.body = JSON.stringify(body || {});
-              return Promise.race([
-                  fetch(configuration.basePath + urlPath + urlQuery, fetchOptions).then(function (response) {
-                      if (response.status >= 200 && response.status < 300) {
-                          return response.json();
-                      }
-                      else {
-                          throw new Error(String(response.status));
-                      }
-                  }),
-                  new Promise(function (_, reject) {
-                      return setTimeout(reject, configuration.timeoutMs, new Error("Request timed out."));
-                  }),
-              ]);
-=======
-              var _body = null;
-              _body = JSON.stringify(body || {});
-              return napi.doFetch(urlPath, "POST", queryParams, _body, options);
->>>>>>> 9954a62d
-          },
-          unlinkGameCenter: function (body, options) {
-              if (options === void 0) { options = {}; }
-              if (body === null || body === undefined) {
-                  throw new Error("'body' is a required parameter but is null or undefined.");
-              }
-              var urlPath = "/v2/account/unlink/gamecenter";
-              var queryParams = {};
-<<<<<<< HEAD
-              var urlQuery = "?" + Object.keys(queryParams)
-                  .map(function (k) {
-                  if (queryParams[k] instanceof Array) {
-                      return queryParams[k].reduce(function (prev, curr) {
-                          return prev + encodeURIComponent(k) + "=" + encodeURIComponent(curr) + "&";
-                      }, "");
-                  }
-                  else {
-                      if (queryParams[k] != null) {
-                          return encodeURIComponent(k) + "=" + encodeURIComponent(queryParams[k]) + "&";
-                      }
-                  }
-              })
-                  .join("");
-              var fetchOptions = __assign({ method: "POST" }, options);
-              var headers = {
-                  "Accept": "application/json",
-                  "Content-Type": "application/json",
-              };
-              if (configuration.bearerToken) {
-                  headers["Authorization"] = "Bearer " + configuration.bearerToken;
-              }
-              else if (configuration.username) {
-                  headers["Authorization"] = "Basic " + btoa(configuration.username + ":" + configuration.password);
-              }
-              fetchOptions.headers = __assign({}, headers, options.headers);
-              fetchOptions.body = JSON.stringify(body || {});
-              return Promise.race([
-                  fetch(configuration.basePath + urlPath + urlQuery, fetchOptions).then(function (response) {
-                      if (response.status >= 200 && response.status < 300) {
-                          return response.json();
-                      }
-                      else {
-                          throw new Error(String(response.status));
-                      }
-                  }),
-                  new Promise(function (_, reject) {
-                      return setTimeout(reject, configuration.timeoutMs, new Error("Request timed out."));
-                  }),
-              ]);
-=======
-              var _body = null;
-              _body = JSON.stringify(body || {});
-              return napi.doFetch(urlPath, "POST", queryParams, _body, options);
->>>>>>> 9954a62d
-          },
-          unlinkGoogle: function (body, options) {
-              if (options === void 0) { options = {}; }
-              if (body === null || body === undefined) {
-                  throw new Error("'body' is a required parameter but is null or undefined.");
-              }
-              var urlPath = "/v2/account/unlink/google";
-              var queryParams = {};
-<<<<<<< HEAD
-              var urlQuery = "?" + Object.keys(queryParams)
-                  .map(function (k) {
-                  if (queryParams[k] instanceof Array) {
-                      return queryParams[k].reduce(function (prev, curr) {
-                          return prev + encodeURIComponent(k) + "=" + encodeURIComponent(curr) + "&";
-                      }, "");
-                  }
-                  else {
-                      if (queryParams[k] != null) {
-                          return encodeURIComponent(k) + "=" + encodeURIComponent(queryParams[k]) + "&";
-                      }
-                  }
-              })
-                  .join("");
-              var fetchOptions = __assign({ method: "POST" }, options);
-              var headers = {
-                  "Accept": "application/json",
-                  "Content-Type": "application/json",
-              };
-              if (configuration.bearerToken) {
-                  headers["Authorization"] = "Bearer " + configuration.bearerToken;
-              }
-              else if (configuration.username) {
-                  headers["Authorization"] = "Basic " + btoa(configuration.username + ":" + configuration.password);
-              }
-              fetchOptions.headers = __assign({}, headers, options.headers);
-              fetchOptions.body = JSON.stringify(body || {});
-              return Promise.race([
-                  fetch(configuration.basePath + urlPath + urlQuery, fetchOptions).then(function (response) {
-                      if (response.status >= 200 && response.status < 300) {
-                          return response.json();
-                      }
-                      else {
-                          throw new Error(String(response.status));
-                      }
-                  }),
-                  new Promise(function (_, reject) {
-                      return setTimeout(reject, configuration.timeoutMs, new Error("Request timed out."));
-                  }),
-              ]);
-=======
-              var _body = null;
-              _body = JSON.stringify(body || {});
-              return napi.doFetch(urlPath, "POST", queryParams, _body, options);
->>>>>>> 9954a62d
-          },
-          unlinkSteam: function (body, options) {
-              if (options === void 0) { options = {}; }
-              if (body === null || body === undefined) {
-                  throw new Error("'body' is a required parameter but is null or undefined.");
-              }
-              var urlPath = "/v2/account/unlink/steam";
-              var queryParams = {};
-<<<<<<< HEAD
-              var urlQuery = "?" + Object.keys(queryParams)
-                  .map(function (k) {
-                  if (queryParams[k] instanceof Array) {
-                      return queryParams[k].reduce(function (prev, curr) {
-                          return prev + encodeURIComponent(k) + "=" + encodeURIComponent(curr) + "&";
-                      }, "");
-                  }
-                  else {
-                      if (queryParams[k] != null) {
-                          return encodeURIComponent(k) + "=" + encodeURIComponent(queryParams[k]) + "&";
-                      }
-                  }
-              })
-                  .join("");
-              var fetchOptions = __assign({ method: "POST" }, options);
-              var headers = {
-                  "Accept": "application/json",
-                  "Content-Type": "application/json",
-              };
-              if (configuration.bearerToken) {
-                  headers["Authorization"] = "Bearer " + configuration.bearerToken;
-              }
-              else if (configuration.username) {
-                  headers["Authorization"] = "Basic " + btoa(configuration.username + ":" + configuration.password);
-              }
-              fetchOptions.headers = __assign({}, headers, options.headers);
-              fetchOptions.body = JSON.stringify(body || {});
-              return Promise.race([
-                  fetch(configuration.basePath + urlPath + urlQuery, fetchOptions).then(function (response) {
-                      if (response.status >= 200 && response.status < 300) {
-                          return response.json();
-                      }
-                      else {
-                          throw new Error(String(response.status));
-                      }
-                  }),
-                  new Promise(function (_, reject) {
-                      return setTimeout(reject, configuration.timeoutMs, new Error("Request timed out."));
-                  }),
-              ]);
-=======
-              var _body = null;
-              _body = JSON.stringify(body || {});
-              return napi.doFetch(urlPath, "POST", queryParams, _body, options);
->>>>>>> 9954a62d
-          },
-          listChannelMessages: function (channelId, limit, forward, cursor, options) {
-              if (options === void 0) { options = {}; }
-              if (channelId === null || channelId === undefined) {
-                  throw new Error("'channelId' is a required parameter but is null or undefined.");
-              }
-              var urlPath = "/v2/channel/{channel_id}"
-                  .replace("{channel_id}", encodeURIComponent(String(channelId)));
-              var queryParams = {
-                  limit: limit,
-                  forward: forward,
-                  cursor: cursor,
-              };
-<<<<<<< HEAD
-              var urlQuery = "?" + Object.keys(queryParams)
-                  .map(function (k) {
-                  if (queryParams[k] instanceof Array) {
-                      return queryParams[k].reduce(function (prev, curr) {
-                          return prev + encodeURIComponent(k) + "=" + encodeURIComponent(curr) + "&";
-                      }, "");
-                  }
-                  else {
-                      if (queryParams[k] != null) {
-                          return encodeURIComponent(k) + "=" + encodeURIComponent(queryParams[k]) + "&";
-                      }
-                  }
-              })
-                  .join("");
-              var fetchOptions = __assign({ method: "GET" }, options);
-              var headers = {
-                  "Accept": "application/json",
-                  "Content-Type": "application/json",
-              };
-              if (configuration.bearerToken) {
-                  headers["Authorization"] = "Bearer " + configuration.bearerToken;
-              }
-              else if (configuration.username) {
-                  headers["Authorization"] = "Basic " + btoa(configuration.username + ":" + configuration.password);
-              }
-              fetchOptions.headers = __assign({}, headers, options.headers);
-              return Promise.race([
-                  fetch(configuration.basePath + urlPath + urlQuery, fetchOptions).then(function (response) {
-                      if (response.status >= 200 && response.status < 300) {
-                          return response.json();
-                      }
-                      else {
-                          throw new Error(String(response.status));
-                      }
-                  }),
-                  new Promise(function (_, reject) {
-                      return setTimeout(reject, configuration.timeoutMs, new Error("Request timed out."));
-                  }),
-              ]);
-=======
-              var _body = null;
-              return napi.doFetch(urlPath, "GET", queryParams, _body, options);
->>>>>>> 9954a62d
-          },
-          deleteFriends: function (ids, usernames, options) {
-              if (options === void 0) { options = {}; }
-              var urlPath = "/v2/friend";
-              var queryParams = {
-                  ids: ids,
-                  usernames: usernames,
-              };
-<<<<<<< HEAD
-              var urlQuery = "?" + Object.keys(queryParams)
-                  .map(function (k) {
-                  if (queryParams[k] instanceof Array) {
-                      return queryParams[k].reduce(function (prev, curr) {
-                          return prev + encodeURIComponent(k) + "=" + encodeURIComponent(curr) + "&";
-                      }, "");
-                  }
-                  else {
-                      if (queryParams[k] != null) {
-                          return encodeURIComponent(k) + "=" + encodeURIComponent(queryParams[k]) + "&";
-                      }
-                  }
-              })
-                  .join("");
-              var fetchOptions = __assign({ method: "DELETE" }, options);
-              var headers = {
-                  "Accept": "application/json",
-                  "Content-Type": "application/json",
-              };
-              if (configuration.bearerToken) {
-                  headers["Authorization"] = "Bearer " + configuration.bearerToken;
-              }
-              else if (configuration.username) {
-                  headers["Authorization"] = "Basic " + btoa(configuration.username + ":" + configuration.password);
-              }
-              fetchOptions.headers = __assign({}, headers, options.headers);
-              return Promise.race([
-                  fetch(configuration.basePath + urlPath + urlQuery, fetchOptions).then(function (response) {
-                      if (response.status >= 200 && response.status < 300) {
-                          return response.json();
-                      }
-                      else {
-                          throw new Error(String(response.status));
-                      }
-                  }),
-                  new Promise(function (_, reject) {
-                      return setTimeout(reject, configuration.timeoutMs, new Error("Request timed out."));
-                  }),
-              ]);
-=======
-              var _body = null;
-              return napi.doFetch(urlPath, "DELETE", queryParams, _body, options);
->>>>>>> 9954a62d
-          },
-          listFriends: function (options) {
-              if (options === void 0) { options = {}; }
-              var urlPath = "/v2/friend";
-              var queryParams = {};
-<<<<<<< HEAD
-              var urlQuery = "?" + Object.keys(queryParams)
-                  .map(function (k) {
-                  if (queryParams[k] instanceof Array) {
-                      return queryParams[k].reduce(function (prev, curr) {
-                          return prev + encodeURIComponent(k) + "=" + encodeURIComponent(curr) + "&";
-                      }, "");
-                  }
-                  else {
-                      if (queryParams[k] != null) {
-                          return encodeURIComponent(k) + "=" + encodeURIComponent(queryParams[k]) + "&";
-                      }
-                  }
-              })
-                  .join("");
-              var fetchOptions = __assign({ method: "GET" }, options);
-              var headers = {
-                  "Accept": "application/json",
-                  "Content-Type": "application/json",
-              };
-              if (configuration.bearerToken) {
-                  headers["Authorization"] = "Bearer " + configuration.bearerToken;
-              }
-              else if (configuration.username) {
-                  headers["Authorization"] = "Basic " + btoa(configuration.username + ":" + configuration.password);
-              }
-              fetchOptions.headers = __assign({}, headers, options.headers);
-              return Promise.race([
-                  fetch(configuration.basePath + urlPath + urlQuery, fetchOptions).then(function (response) {
-                      if (response.status >= 200 && response.status < 300) {
-                          return response.json();
-                      }
-                      else {
-                          throw new Error(String(response.status));
-                      }
-                  }),
-                  new Promise(function (_, reject) {
-                      return setTimeout(reject, configuration.timeoutMs, new Error("Request timed out."));
-                  }),
-              ]);
-=======
-              var _body = null;
-              return napi.doFetch(urlPath, "GET", queryParams, _body, options);
->>>>>>> 9954a62d
-          },
-          addFriends: function (options) {
-              if (options === void 0) { options = {}; }
-              var urlPath = "/v2/friend";
-              var queryParams = {};
-<<<<<<< HEAD
-              var urlQuery = "?" + Object.keys(queryParams)
-                  .map(function (k) {
-                  if (queryParams[k] instanceof Array) {
-                      return queryParams[k].reduce(function (prev, curr) {
-                          return prev + encodeURIComponent(k) + "=" + encodeURIComponent(curr) + "&";
-                      }, "");
-                  }
-                  else {
-                      if (queryParams[k] != null) {
-                          return encodeURIComponent(k) + "=" + encodeURIComponent(queryParams[k]) + "&";
-                      }
-                  }
-              })
-                  .join("");
-              var fetchOptions = __assign({ method: "POST" }, options);
-              var headers = {
-                  "Accept": "application/json",
-                  "Content-Type": "application/json",
-              };
-              if (configuration.bearerToken) {
-                  headers["Authorization"] = "Bearer " + configuration.bearerToken;
-              }
-              else if (configuration.username) {
-                  headers["Authorization"] = "Basic " + btoa(configuration.username + ":" + configuration.password);
-              }
-              fetchOptions.headers = __assign({}, headers, options.headers);
-              return Promise.race([
-                  fetch(configuration.basePath + urlPath + urlQuery, fetchOptions).then(function (response) {
-                      if (response.status >= 200 && response.status < 300) {
-                          return response.json();
-                      }
-                      else {
-                          throw new Error(String(response.status));
-                      }
-                  }),
-                  new Promise(function (_, reject) {
-                      return setTimeout(reject, configuration.timeoutMs, new Error("Request timed out."));
-                  }),
-              ]);
-=======
-              var _body = null;
-              return napi.doFetch(urlPath, "POST", queryParams, _body, options);
->>>>>>> 9954a62d
-          },
-          blockFriends: function (ids, usernames, options) {
-              if (options === void 0) { options = {}; }
-              var urlPath = "/v2/friend/block";
-<<<<<<< HEAD
-              var queryParams = {};
-              var urlQuery = "?" + Object.keys(queryParams)
-                  .map(function (k) {
-                  if (queryParams[k] instanceof Array) {
-                      return queryParams[k].reduce(function (prev, curr) {
-                          return prev + encodeURIComponent(k) + "=" + encodeURIComponent(curr) + "&";
-                      }, "");
-                  }
-                  else {
-                      if (queryParams[k] != null) {
-                          return encodeURIComponent(k) + "=" + encodeURIComponent(queryParams[k]) + "&";
-                      }
-                  }
-              })
-                  .join("");
-              var fetchOptions = __assign({ method: "POST" }, options);
-              var headers = {
-                  "Accept": "application/json",
-                  "Content-Type": "application/json",
-              };
-              if (configuration.bearerToken) {
-                  headers["Authorization"] = "Bearer " + configuration.bearerToken;
-              }
-              else if (configuration.username) {
-                  headers["Authorization"] = "Basic " + btoa(configuration.username + ":" + configuration.password);
-              }
-              fetchOptions.headers = __assign({}, headers, options.headers);
-              return Promise.race([
-                  fetch(configuration.basePath + urlPath + urlQuery, fetchOptions).then(function (response) {
-                      if (response.status >= 200 && response.status < 300) {
-                          return response.json();
-                      }
-                      else {
-                          throw new Error(String(response.status));
-                      }
-                  }),
-                  new Promise(function (_, reject) {
-                      return setTimeout(reject, configuration.timeoutMs, new Error("Request timed out."));
-                  }),
-              ]);
-=======
-              var queryParams = {
-                  ids: ids,
-                  usernames: usernames,
-              };
-              var _body = null;
-              return napi.doFetch(urlPath, "POST", queryParams, _body, options);
->>>>>>> 9954a62d
-          },
-          importFacebookFriends: function (body, reset, options) {
-              if (options === void 0) { options = {}; }
-              if (body === null || body === undefined) {
-                  throw new Error("'body' is a required parameter but is null or undefined.");
-              }
-              var urlPath = "/v2/friend/facebook";
-              var queryParams = {
-                  reset: reset,
-              };
-<<<<<<< HEAD
-              var urlQuery = "?" + Object.keys(queryParams)
-                  .map(function (k) {
-                  if (queryParams[k] instanceof Array) {
-                      return queryParams[k].reduce(function (prev, curr) {
-                          return prev + encodeURIComponent(k) + "=" + encodeURIComponent(curr) + "&";
-                      }, "");
-                  }
-                  else {
-                      if (queryParams[k] != null) {
-                          return encodeURIComponent(k) + "=" + encodeURIComponent(queryParams[k]) + "&";
-                      }
-                  }
-              })
-                  .join("");
-              var fetchOptions = __assign({ method: "POST" }, options);
-              var headers = {
-                  "Accept": "application/json",
-                  "Content-Type": "application/json",
-              };
-              if (configuration.bearerToken) {
-                  headers["Authorization"] = "Bearer " + configuration.bearerToken;
-              }
-              else if (configuration.username) {
-                  headers["Authorization"] = "Basic " + btoa(configuration.username + ":" + configuration.password);
-              }
-              fetchOptions.headers = __assign({}, headers, options.headers);
-              fetchOptions.body = JSON.stringify(body || {});
-              return Promise.race([
-                  fetch(configuration.basePath + urlPath + urlQuery, fetchOptions).then(function (response) {
-                      if (response.status >= 200 && response.status < 300) {
-                          return response.json();
-                      }
-                      else {
-                          throw new Error(String(response.status));
-                      }
-                  }),
-                  new Promise(function (_, reject) {
-                      return setTimeout(reject, configuration.timeoutMs, new Error("Request timed out."));
-                  }),
-              ]);
-=======
-              var _body = null;
-              _body = JSON.stringify(body || {});
-              return napi.doFetch(urlPath, "POST", queryParams, _body, options);
->>>>>>> 9954a62d
-          },
-          listGroups: function (name, cursor, limit, options) {
-              if (options === void 0) { options = {}; }
-              var urlPath = "/v2/group";
-              var queryParams = {
-                  name: name,
-                  cursor: cursor,
-                  limit: limit,
-              };
-<<<<<<< HEAD
-              var urlQuery = "?" + Object.keys(queryParams)
-                  .map(function (k) {
-                  if (queryParams[k] instanceof Array) {
-                      return queryParams[k].reduce(function (prev, curr) {
-                          return prev + encodeURIComponent(k) + "=" + encodeURIComponent(curr) + "&";
-                      }, "");
-                  }
-                  else {
-                      if (queryParams[k] != null) {
-                          return encodeURIComponent(k) + "=" + encodeURIComponent(queryParams[k]) + "&";
-                      }
-                  }
-              })
-                  .join("");
-              var fetchOptions = __assign({ method: "GET" }, options);
-              var headers = {
-                  "Accept": "application/json",
-                  "Content-Type": "application/json",
-              };
-              if (configuration.bearerToken) {
-                  headers["Authorization"] = "Bearer " + configuration.bearerToken;
-              }
-              else if (configuration.username) {
-                  headers["Authorization"] = "Basic " + btoa(configuration.username + ":" + configuration.password);
-              }
-              fetchOptions.headers = __assign({}, headers, options.headers);
-              return Promise.race([
-                  fetch(configuration.basePath + urlPath + urlQuery, fetchOptions).then(function (response) {
-                      if (response.status >= 200 && response.status < 300) {
-                          return response.json();
-                      }
-                      else {
-                          throw new Error(String(response.status));
-                      }
-                  }),
-                  new Promise(function (_, reject) {
-                      return setTimeout(reject, configuration.timeoutMs, new Error("Request timed out."));
-                  }),
-              ]);
-=======
-              var _body = null;
-              return napi.doFetch(urlPath, "GET", queryParams, _body, options);
->>>>>>> 9954a62d
-          },
-          createGroup: function (body, options) {
-              if (options === void 0) { options = {}; }
-              if (body === null || body === undefined) {
-                  throw new Error("'body' is a required parameter but is null or undefined.");
-              }
-              var urlPath = "/v2/group";
-              var queryParams = {};
-<<<<<<< HEAD
-              var urlQuery = "?" + Object.keys(queryParams)
-                  .map(function (k) {
-                  if (queryParams[k] instanceof Array) {
-                      return queryParams[k].reduce(function (prev, curr) {
-                          return prev + encodeURIComponent(k) + "=" + encodeURIComponent(curr) + "&";
-                      }, "");
-                  }
-                  else {
-                      if (queryParams[k] != null) {
-                          return encodeURIComponent(k) + "=" + encodeURIComponent(queryParams[k]) + "&";
-                      }
-                  }
-              })
-                  .join("");
-              var fetchOptions = __assign({ method: "POST" }, options);
-              var headers = {
-                  "Accept": "application/json",
-                  "Content-Type": "application/json",
-              };
-              if (configuration.bearerToken) {
-                  headers["Authorization"] = "Bearer " + configuration.bearerToken;
-              }
-              else if (configuration.username) {
-                  headers["Authorization"] = "Basic " + btoa(configuration.username + ":" + configuration.password);
-              }
-              fetchOptions.headers = __assign({}, headers, options.headers);
-              fetchOptions.body = JSON.stringify(body || {});
-              return Promise.race([
-                  fetch(configuration.basePath + urlPath + urlQuery, fetchOptions).then(function (response) {
-                      if (response.status >= 200 && response.status < 300) {
-                          return response.json();
-                      }
-                      else {
-                          throw new Error(String(response.status));
-                      }
-                  }),
-                  new Promise(function (_, reject) {
-                      return setTimeout(reject, configuration.timeoutMs, new Error("Request timed out."));
-                  }),
-              ]);
-=======
-              var _body = null;
-              _body = JSON.stringify(body || {});
-              return napi.doFetch(urlPath, "POST", queryParams, _body, options);
->>>>>>> 9954a62d
-          },
-          deleteGroup: function (groupId, options) {
-              if (options === void 0) { options = {}; }
-              if (groupId === null || groupId === undefined) {
-                  throw new Error("'groupId' is a required parameter but is null or undefined.");
-              }
-              var urlPath = "/v2/group/{group_id}"
-                  .replace("{group_id}", encodeURIComponent(String(groupId)));
-              var queryParams = {};
-<<<<<<< HEAD
-              var urlQuery = "?" + Object.keys(queryParams)
-                  .map(function (k) {
-                  if (queryParams[k] instanceof Array) {
-                      return queryParams[k].reduce(function (prev, curr) {
-                          return prev + encodeURIComponent(k) + "=" + encodeURIComponent(curr) + "&";
-                      }, "");
-                  }
-                  else {
-                      if (queryParams[k] != null) {
-                          return encodeURIComponent(k) + "=" + encodeURIComponent(queryParams[k]) + "&";
-                      }
-                  }
-              })
-                  .join("");
-              var fetchOptions = __assign({ method: "DELETE" }, options);
-              var headers = {
-                  "Accept": "application/json",
-                  "Content-Type": "application/json",
-              };
-              if (configuration.bearerToken) {
-                  headers["Authorization"] = "Bearer " + configuration.bearerToken;
-              }
-              else if (configuration.username) {
-                  headers["Authorization"] = "Basic " + btoa(configuration.username + ":" + configuration.password);
-              }
-              fetchOptions.headers = __assign({}, headers, options.headers);
-              return Promise.race([
-                  fetch(configuration.basePath + urlPath + urlQuery, fetchOptions).then(function (response) {
-                      if (response.status >= 200 && response.status < 300) {
-                          return response.json();
-                      }
-                      else {
-                          throw new Error(String(response.status));
-                      }
-                  }),
-                  new Promise(function (_, reject) {
-                      return setTimeout(reject, configuration.timeoutMs, new Error("Request timed out."));
-                  }),
-              ]);
-=======
-              var _body = null;
-              return napi.doFetch(urlPath, "DELETE", queryParams, _body, options);
->>>>>>> 9954a62d
-          },
-          updateGroup: function (groupId, body, options) {
-              if (options === void 0) { options = {}; }
-              if (groupId === null || groupId === undefined) {
-                  throw new Error("'groupId' is a required parameter but is null or undefined.");
-              }
-              if (body === null || body === undefined) {
-                  throw new Error("'body' is a required parameter but is null or undefined.");
-              }
-              var urlPath = "/v2/group/{group_id}"
-                  .replace("{group_id}", encodeURIComponent(String(groupId)));
-              var queryParams = {};
-<<<<<<< HEAD
-              var urlQuery = "?" + Object.keys(queryParams)
-                  .map(function (k) {
-                  if (queryParams[k] instanceof Array) {
-                      return queryParams[k].reduce(function (prev, curr) {
-                          return prev + encodeURIComponent(k) + "=" + encodeURIComponent(curr) + "&";
-                      }, "");
-                  }
-                  else {
-                      if (queryParams[k] != null) {
-                          return encodeURIComponent(k) + "=" + encodeURIComponent(queryParams[k]) + "&";
-                      }
-                  }
-              })
-                  .join("");
-              var fetchOptions = __assign({ method: "PUT" }, options);
-              var headers = {
-                  "Accept": "application/json",
-                  "Content-Type": "application/json",
-              };
-              if (configuration.bearerToken) {
-                  headers["Authorization"] = "Bearer " + configuration.bearerToken;
-              }
-              else if (configuration.username) {
-                  headers["Authorization"] = "Basic " + btoa(configuration.username + ":" + configuration.password);
-              }
-              fetchOptions.headers = __assign({}, headers, options.headers);
-              fetchOptions.body = JSON.stringify(body || {});
-              return Promise.race([
-                  fetch(configuration.basePath + urlPath + urlQuery, fetchOptions).then(function (response) {
-                      if (response.status >= 200 && response.status < 300) {
-                          return response.json();
-                      }
-                      else {
-                          throw new Error(String(response.status));
-                      }
-                  }),
-                  new Promise(function (_, reject) {
-                      return setTimeout(reject, configuration.timeoutMs, new Error("Request timed out."));
-                  }),
-              ]);
-=======
-              var _body = null;
-              _body = JSON.stringify(body || {});
-              return napi.doFetch(urlPath, "PUT", queryParams, _body, options);
->>>>>>> 9954a62d
-          },
-          addGroupUsers: function (groupId, userIds, options) {
-              if (options === void 0) { options = {}; }
-              if (groupId === null || groupId === undefined) {
-                  throw new Error("'groupId' is a required parameter but is null or undefined.");
-              }
-              var urlPath = "/v2/group/{group_id}/add"
-                  .replace("{group_id}", encodeURIComponent(String(groupId)));
-              var queryParams = {
-                  user_ids: userIds,
-              };
-<<<<<<< HEAD
-              if (configuration.bearerToken) {
-                  headers["Authorization"] = "Bearer " + configuration.bearerToken;
-              }
-              else if (configuration.username) {
-                  headers["Authorization"] = "Basic " + btoa(configuration.username + ":" + configuration.password);
-              }
-              fetchOptions.headers = __assign({}, headers, options.headers);
-              return Promise.race([
-                  fetch(configuration.basePath + urlPath + urlQuery, fetchOptions).then(function (response) {
-                      if (response.status >= 200 && response.status < 300) {
-                          return response.json();
-                      }
-                      else {
-                          throw new Error(String(response.status));
-                      }
-                  }),
-                  new Promise(function (_, reject) {
-                      return setTimeout(reject, configuration.timeoutMs, new Error("Request timed out."));
-                  }),
-              ]);
-=======
-              var _body = null;
-              return napi.doFetch(urlPath, "POST", queryParams, _body, options);
->>>>>>> 9954a62d
-          },
-          joinGroup: function (groupId, options) {
-              if (options === void 0) { options = {}; }
-              if (groupId === null || groupId === undefined) {
-                  throw new Error("'groupId' is a required parameter but is null or undefined.");
-              }
-              var urlPath = "/v2/group/{group_id}/join"
-                  .replace("{group_id}", encodeURIComponent(String(groupId)));
-              var queryParams = {};
-<<<<<<< HEAD
-              var urlQuery = "?" + Object.keys(queryParams)
-                  .map(function (k) {
-                  if (queryParams[k] instanceof Array) {
-                      return queryParams[k].reduce(function (prev, curr) {
-                          return prev + encodeURIComponent(k) + "=" + encodeURIComponent(curr) + "&";
-                      }, "");
-                  }
-                  else {
-                      if (queryParams[k] != null) {
-                          return encodeURIComponent(k) + "=" + encodeURIComponent(queryParams[k]) + "&";
-                      }
-                  }
-              })
-                  .join("");
-              var fetchOptions = __assign({ method: "POST" }, options);
-              var headers = {
-                  "Accept": "application/json",
-                  "Content-Type": "application/json",
-              };
-              if (configuration.bearerToken) {
-                  headers["Authorization"] = "Bearer " + configuration.bearerToken;
-              }
-              else if (configuration.username) {
-                  headers["Authorization"] = "Basic " + btoa(configuration.username + ":" + configuration.password);
-              }
-              fetchOptions.headers = __assign({}, headers, options.headers);
-              return Promise.race([
-                  fetch(configuration.basePath + urlPath + urlQuery, fetchOptions).then(function (response) {
-                      if (response.status >= 200 && response.status < 300) {
-                          return response.json();
-                      }
-                      else {
-                          throw new Error(String(response.status));
-                      }
-                  }),
-                  new Promise(function (_, reject) {
-                      return setTimeout(reject, configuration.timeoutMs, new Error("Request timed out."));
-                  }),
-              ]);
-=======
-              var _body = null;
-              return napi.doFetch(urlPath, "POST", queryParams, _body, options);
->>>>>>> 9954a62d
-          },
-          kickGroupUsers: function (groupId, userIds, options) {
-              if (options === void 0) { options = {}; }
-              if (groupId === null || groupId === undefined) {
-                  throw new Error("'groupId' is a required parameter but is null or undefined.");
-              }
-              var urlPath = "/v2/group/{group_id}/kick"
-                  .replace("{group_id}", encodeURIComponent(String(groupId)));
-<<<<<<< HEAD
-              var queryParams = {};
-              var urlQuery = "?" + Object.keys(queryParams)
-                  .map(function (k) {
-                  if (queryParams[k] instanceof Array) {
-                      return queryParams[k].reduce(function (prev, curr) {
-                          return prev + encodeURIComponent(k) + "=" + encodeURIComponent(curr) + "&";
-                      }, "");
-                  }
-                  else {
-                      if (queryParams[k] != null) {
-                          return encodeURIComponent(k) + "=" + encodeURIComponent(queryParams[k]) + "&";
-                      }
-                  }
-              })
-                  .join("");
-              var fetchOptions = __assign({ method: "POST" }, options);
-              var headers = {
-                  "Accept": "application/json",
-                  "Content-Type": "application/json",
-              };
-              if (configuration.bearerToken) {
-                  headers["Authorization"] = "Bearer " + configuration.bearerToken;
-              }
-              else if (configuration.username) {
-                  headers["Authorization"] = "Basic " + btoa(configuration.username + ":" + configuration.password);
-              }
-              fetchOptions.headers = __assign({}, headers, options.headers);
-              return Promise.race([
-                  fetch(configuration.basePath + urlPath + urlQuery, fetchOptions).then(function (response) {
-                      if (response.status >= 200 && response.status < 300) {
-                          return response.json();
-                      }
-                      else {
-                          throw new Error(String(response.status));
-                      }
-                  }),
-                  new Promise(function (_, reject) {
-                      return setTimeout(reject, configuration.timeoutMs, new Error("Request timed out."));
-                  }),
-              ]);
-=======
-              var queryParams = {
-                  user_ids: userIds,
-              };
-              var _body = null;
-              return napi.doFetch(urlPath, "POST", queryParams, _body, options);
->>>>>>> 9954a62d
-          },
-          leaveGroup: function (groupId, options) {
-              if (options === void 0) { options = {}; }
-              if (groupId === null || groupId === undefined) {
-                  throw new Error("'groupId' is a required parameter but is null or undefined.");
-              }
-              var urlPath = "/v2/group/{group_id}/leave"
-                  .replace("{group_id}", encodeURIComponent(String(groupId)));
-              var queryParams = {};
-<<<<<<< HEAD
-              var urlQuery = "?" + Object.keys(queryParams)
-                  .map(function (k) {
-                  if (queryParams[k] instanceof Array) {
-                      return queryParams[k].reduce(function (prev, curr) {
-                          return prev + encodeURIComponent(k) + "=" + encodeURIComponent(curr) + "&";
-                      }, "");
-                  }
-                  else {
-                      if (queryParams[k] != null) {
-                          return encodeURIComponent(k) + "=" + encodeURIComponent(queryParams[k]) + "&";
-                      }
-                  }
-              })
-                  .join("");
-              var fetchOptions = __assign({ method: "POST" }, options);
-              var headers = {
-                  "Accept": "application/json",
-                  "Content-Type": "application/json",
-              };
-              if (configuration.bearerToken) {
-                  headers["Authorization"] = "Bearer " + configuration.bearerToken;
-              }
-              else if (configuration.username) {
-                  headers["Authorization"] = "Basic " + btoa(configuration.username + ":" + configuration.password);
-              }
-              fetchOptions.headers = __assign({}, headers, options.headers);
-              return Promise.race([
-                  fetch(configuration.basePath + urlPath + urlQuery, fetchOptions).then(function (response) {
-                      if (response.status >= 200 && response.status < 300) {
-                          return response.json();
-                      }
-                      else {
-                          throw new Error(String(response.status));
-                      }
-                  }),
-                  new Promise(function (_, reject) {
-                      return setTimeout(reject, configuration.timeoutMs, new Error("Request timed out."));
-                  }),
-              ]);
-=======
-              var _body = null;
-              return napi.doFetch(urlPath, "POST", queryParams, _body, options);
->>>>>>> 9954a62d
-          },
-          promoteGroupUsers: function (groupId, userIds, options) {
-              if (options === void 0) { options = {}; }
-              if (groupId === null || groupId === undefined) {
-                  throw new Error("'groupId' is a required parameter but is null or undefined.");
-              }
-              var urlPath = "/v2/group/{group_id}/promote"
-                  .replace("{group_id}", encodeURIComponent(String(groupId)));
-              var queryParams = {
-                  user_ids: userIds,
-              };
-<<<<<<< HEAD
-              if (configuration.bearerToken) {
-                  headers["Authorization"] = "Bearer " + configuration.bearerToken;
-              }
-              else if (configuration.username) {
-                  headers["Authorization"] = "Basic " + btoa(configuration.username + ":" + configuration.password);
-              }
-              fetchOptions.headers = __assign({}, headers, options.headers);
-              return Promise.race([
-                  fetch(configuration.basePath + urlPath + urlQuery, fetchOptions).then(function (response) {
-                      if (response.status >= 200 && response.status < 300) {
-                          return response.json();
-                      }
-                      else {
-                          throw new Error(String(response.status));
-                      }
-                  }),
-                  new Promise(function (_, reject) {
-                      return setTimeout(reject, configuration.timeoutMs, new Error("Request timed out."));
-                  }),
-              ]);
-=======
-              var _body = null;
-              return napi.doFetch(urlPath, "POST", queryParams, _body, options);
->>>>>>> 9954a62d
-          },
-          listGroupUsers: function (groupId, options) {
-              if (options === void 0) { options = {}; }
-              if (groupId === null || groupId === undefined) {
-                  throw new Error("'groupId' is a required parameter but is null or undefined.");
-              }
-              var urlPath = "/v2/group/{group_id}/user"
-                  .replace("{group_id}", encodeURIComponent(String(groupId)));
-              var queryParams = {};
-<<<<<<< HEAD
-              var urlQuery = "?" + Object.keys(queryParams)
-                  .map(function (k) {
-                  if (queryParams[k] instanceof Array) {
-                      return queryParams[k].reduce(function (prev, curr) {
-                          return prev + encodeURIComponent(k) + "=" + encodeURIComponent(curr) + "&";
-                      }, "");
-                  }
-                  else {
-                      if (queryParams[k] != null) {
-                          return encodeURIComponent(k) + "=" + encodeURIComponent(queryParams[k]) + "&";
-                      }
-                  }
-              })
-                  .join("");
-              var fetchOptions = __assign({ method: "GET" }, options);
-              var headers = {
-                  "Accept": "application/json",
-                  "Content-Type": "application/json",
-              };
-              if (configuration.bearerToken) {
-                  headers["Authorization"] = "Bearer " + configuration.bearerToken;
-              }
-              else if (configuration.username) {
-                  headers["Authorization"] = "Basic " + btoa(configuration.username + ":" + configuration.password);
-              }
-              fetchOptions.headers = __assign({}, headers, options.headers);
-              return Promise.race([
-                  fetch(configuration.basePath + urlPath + urlQuery, fetchOptions).then(function (response) {
-                      if (response.status >= 200 && response.status < 300) {
-                          return response.json();
-                      }
-                      else {
-                          throw new Error(String(response.status));
-                      }
-                  }),
-                  new Promise(function (_, reject) {
-                      return setTimeout(reject, configuration.timeoutMs, new Error("Request timed out."));
-                  }),
-              ]);
-=======
-              var _body = null;
-              return napi.doFetch(urlPath, "GET", queryParams, _body, options);
->>>>>>> 9954a62d
-          },
-          deleteLeaderboardRecord: function (leaderboardId, options) {
-              if (options === void 0) { options = {}; }
-              if (leaderboardId === null || leaderboardId === undefined) {
-                  throw new Error("'leaderboardId' is a required parameter but is null or undefined.");
-              }
-              var urlPath = "/v2/leaderboard/{leaderboard_id}"
-                  .replace("{leaderboard_id}", encodeURIComponent(String(leaderboardId)));
-              var queryParams = {};
-<<<<<<< HEAD
-              var urlQuery = "?" + Object.keys(queryParams)
-                  .map(function (k) {
-                  if (queryParams[k] instanceof Array) {
-                      return queryParams[k].reduce(function (prev, curr) {
-                          return prev + encodeURIComponent(k) + "=" + encodeURIComponent(curr) + "&";
-                      }, "");
-                  }
-                  else {
-                      if (queryParams[k] != null) {
-                          return encodeURIComponent(k) + "=" + encodeURIComponent(queryParams[k]) + "&";
-                      }
-                  }
-              })
-                  .join("");
-              var fetchOptions = __assign({ method: "DELETE" }, options);
-              var headers = {
-                  "Accept": "application/json",
-                  "Content-Type": "application/json",
-              };
-              if (configuration.bearerToken) {
-                  headers["Authorization"] = "Bearer " + configuration.bearerToken;
-              }
-              else if (configuration.username) {
-                  headers["Authorization"] = "Basic " + btoa(configuration.username + ":" + configuration.password);
-              }
-              fetchOptions.headers = __assign({}, headers, options.headers);
-              return Promise.race([
-                  fetch(configuration.basePath + urlPath + urlQuery, fetchOptions).then(function (response) {
-                      if (response.status >= 200 && response.status < 300) {
-                          return response.json();
-                      }
-                      else {
-                          throw new Error(String(response.status));
-                      }
-                  }),
-                  new Promise(function (_, reject) {
-                      return setTimeout(reject, configuration.timeoutMs, new Error("Request timed out."));
-                  }),
-              ]);
-=======
-              var _body = null;
-              return napi.doFetch(urlPath, "DELETE", queryParams, _body, options);
->>>>>>> 9954a62d
-          },
-          listLeaderboardRecords: function (leaderboardId, ownerIds, limit, cursor, options) {
-              if (options === void 0) { options = {}; }
-              if (leaderboardId === null || leaderboardId === undefined) {
-                  throw new Error("'leaderboardId' is a required parameter but is null or undefined.");
-              }
-              var urlPath = "/v2/leaderboard/{leaderboard_id}"
-                  .replace("{leaderboard_id}", encodeURIComponent(String(leaderboardId)));
-              var queryParams = {
-                  owner_ids: ownerIds,
-                  limit: limit,
-                  cursor: cursor,
-              };
-<<<<<<< HEAD
-              var urlQuery = "?" + Object.keys(queryParams)
-                  .map(function (k) {
-                  if (queryParams[k] instanceof Array) {
-                      return queryParams[k].reduce(function (prev, curr) {
-                          return prev + encodeURIComponent(k) + "=" + encodeURIComponent(curr) + "&";
-                      }, "");
-                  }
-                  else {
-                      if (queryParams[k] != null) {
-                          return encodeURIComponent(k) + "=" + encodeURIComponent(queryParams[k]) + "&";
-                      }
-                  }
-              })
-                  .join("");
-              var fetchOptions = __assign({ method: "GET" }, options);
-              var headers = {
-                  "Accept": "application/json",
-                  "Content-Type": "application/json",
-              };
-              if (configuration.bearerToken) {
-                  headers["Authorization"] = "Bearer " + configuration.bearerToken;
-              }
-              else if (configuration.username) {
-                  headers["Authorization"] = "Basic " + btoa(configuration.username + ":" + configuration.password);
-              }
-              fetchOptions.headers = __assign({}, headers, options.headers);
-              return Promise.race([
-                  fetch(configuration.basePath + urlPath + urlQuery, fetchOptions).then(function (response) {
-                      if (response.status >= 200 && response.status < 300) {
-                          return response.json();
-                      }
-                      else {
-                          throw new Error(String(response.status));
-                      }
-                  }),
-                  new Promise(function (_, reject) {
-                      return setTimeout(reject, configuration.timeoutMs, new Error("Request timed out."));
-                  }),
-              ]);
-=======
-              var _body = null;
-              return napi.doFetch(urlPath, "GET", queryParams, _body, options);
->>>>>>> 9954a62d
-          },
-          writeLeaderboardRecord: function (leaderboardId, body, options) {
-              if (options === void 0) { options = {}; }
-              if (leaderboardId === null || leaderboardId === undefined) {
-                  throw new Error("'leaderboardId' is a required parameter but is null or undefined.");
-              }
-              if (body === null || body === undefined) {
-                  throw new Error("'body' is a required parameter but is null or undefined.");
-              }
-              var urlPath = "/v2/leaderboard/{leaderboard_id}"
-                  .replace("{leaderboard_id}", encodeURIComponent(String(leaderboardId)));
-              var queryParams = {};
-<<<<<<< HEAD
-              var urlQuery = "?" + Object.keys(queryParams)
-                  .map(function (k) {
-                  if (queryParams[k] instanceof Array) {
-                      return queryParams[k].reduce(function (prev, curr) {
-                          return prev + encodeURIComponent(k) + "=" + encodeURIComponent(curr) + "&";
-                      }, "");
-                  }
-                  else {
-                      if (queryParams[k] != null) {
-                          return encodeURIComponent(k) + "=" + encodeURIComponent(queryParams[k]) + "&";
-                      }
-                  }
-              })
-                  .join("");
-              var fetchOptions = __assign({ method: "POST" }, options);
-              var headers = {
-                  "Accept": "application/json",
-                  "Content-Type": "application/json",
-              };
-              if (configuration.bearerToken) {
-                  headers["Authorization"] = "Bearer " + configuration.bearerToken;
-              }
-              else if (configuration.username) {
-                  headers["Authorization"] = "Basic " + btoa(configuration.username + ":" + configuration.password);
-              }
-              fetchOptions.headers = __assign({}, headers, options.headers);
-              fetchOptions.body = JSON.stringify(body || {});
-              return Promise.race([
-                  fetch(configuration.basePath + urlPath + urlQuery, fetchOptions).then(function (response) {
-                      if (response.status >= 200 && response.status < 300) {
-                          return response.json();
-                      }
-                      else {
-                          throw new Error(String(response.status));
-                      }
-                  }),
-                  new Promise(function (_, reject) {
-                      return setTimeout(reject, configuration.timeoutMs, new Error("Request timed out."));
-                  }),
-              ]);
-=======
-              var _body = null;
-              _body = JSON.stringify(body || {});
-              return napi.doFetch(urlPath, "POST", queryParams, _body, options);
->>>>>>> 9954a62d
-          },
-          listLeaderboardRecordsAroundOwner: function (leaderboardId, ownerId, limit, options) {
-              if (options === void 0) { options = {}; }
-              if (leaderboardId === null || leaderboardId === undefined) {
-                  throw new Error("'leaderboardId' is a required parameter but is null or undefined.");
-              }
-              if (ownerId === null || ownerId === undefined) {
-                  throw new Error("'ownerId' is a required parameter but is null or undefined.");
-              }
-              var urlPath = "/v2/leaderboard/{leaderboard_id}/owner/{owner_id}"
-                  .replace("{leaderboard_id}", encodeURIComponent(String(leaderboardId)))
-                  .replace("{owner_id}", encodeURIComponent(String(ownerId)));
-              var queryParams = {
-                  limit: limit,
-              };
-<<<<<<< HEAD
-              var urlQuery = "?" + Object.keys(queryParams)
-                  .map(function (k) {
-                  if (queryParams[k] instanceof Array) {
-                      return queryParams[k].reduce(function (prev, curr) {
-                          return prev + encodeURIComponent(k) + "=" + encodeURIComponent(curr) + "&";
-                      }, "");
-                  }
-                  else {
-                      if (queryParams[k] != null) {
-                          return encodeURIComponent(k) + "=" + encodeURIComponent(queryParams[k]) + "&";
-                      }
-                  }
-              })
-                  .join("");
-              var fetchOptions = __assign({ method: "GET" }, options);
-              var headers = {
-                  "Accept": "application/json",
-                  "Content-Type": "application/json",
-              };
-              if (configuration.bearerToken) {
-                  headers["Authorization"] = "Bearer " + configuration.bearerToken;
-              }
-              else if (configuration.username) {
-                  headers["Authorization"] = "Basic " + btoa(configuration.username + ":" + configuration.password);
-              }
-              fetchOptions.headers = __assign({}, headers, options.headers);
-              return Promise.race([
-                  fetch(configuration.basePath + urlPath + urlQuery, fetchOptions).then(function (response) {
-                      if (response.status >= 200 && response.status < 300) {
-                          return response.json();
-                      }
-                      else {
-                          throw new Error(String(response.status));
-                      }
-                  }),
-                  new Promise(function (_, reject) {
-                      return setTimeout(reject, configuration.timeoutMs, new Error("Request timed out."));
-                  }),
-              ]);
-=======
-              var _body = null;
-              return napi.doFetch(urlPath, "GET", queryParams, _body, options);
->>>>>>> 9954a62d
-          },
-          listMatches: function (limit, authoritative, label, minSize, maxSize, query, options) {
-              if (options === void 0) { options = {}; }
-              var urlPath = "/v2/match";
-              var queryParams = {
-                  limit: limit,
-                  authoritative: authoritative,
-                  label: label,
-                  min_size: minSize,
-                  max_size: maxSize,
-                  query: query,
-              };
-<<<<<<< HEAD
-              var urlQuery = "?" + Object.keys(queryParams)
-                  .map(function (k) {
-                  if (queryParams[k] instanceof Array) {
-                      return queryParams[k].reduce(function (prev, curr) {
-                          return prev + encodeURIComponent(k) + "=" + encodeURIComponent(curr) + "&";
-                      }, "");
-                  }
-                  else {
-                      if (queryParams[k] != null) {
-                          return encodeURIComponent(k) + "=" + encodeURIComponent(queryParams[k]) + "&";
-                      }
-                  }
-              })
-                  .join("");
-              var fetchOptions = __assign({ method: "GET" }, options);
-              var headers = {
-                  "Accept": "application/json",
-                  "Content-Type": "application/json",
-              };
-              if (configuration.bearerToken) {
-                  headers["Authorization"] = "Bearer " + configuration.bearerToken;
-              }
-              else if (configuration.username) {
-                  headers["Authorization"] = "Basic " + btoa(configuration.username + ":" + configuration.password);
-              }
-              fetchOptions.headers = __assign({}, headers, options.headers);
-              return Promise.race([
-                  fetch(configuration.basePath + urlPath + urlQuery, fetchOptions).then(function (response) {
-                      if (response.status >= 200 && response.status < 300) {
-                          return response.json();
-                      }
-                      else {
-                          throw new Error(String(response.status));
-                      }
-                  }),
-                  new Promise(function (_, reject) {
-                      return setTimeout(reject, configuration.timeoutMs, new Error("Request timed out."));
-                  }),
-              ]);
-=======
-              var _body = null;
-              return napi.doFetch(urlPath, "GET", queryParams, _body, options);
->>>>>>> 9954a62d
-          },
-          deleteNotifications: function (ids, options) {
-              if (options === void 0) { options = {}; }
-              var urlPath = "/v2/notification";
-              var queryParams = {
-                  ids: ids,
-              };
-<<<<<<< HEAD
-              var urlQuery = "?" + Object.keys(queryParams)
-                  .map(function (k) {
-                  if (queryParams[k] instanceof Array) {
-                      return queryParams[k].reduce(function (prev, curr) {
-                          return prev + encodeURIComponent(k) + "=" + encodeURIComponent(curr) + "&";
-                      }, "");
-                  }
-                  else {
-                      if (queryParams[k] != null) {
-                          return encodeURIComponent(k) + "=" + encodeURIComponent(queryParams[k]) + "&";
-                      }
-                  }
-              })
-                  .join("");
-              var fetchOptions = __assign({ method: "DELETE" }, options);
-              var headers = {
-                  "Accept": "application/json",
-                  "Content-Type": "application/json",
-              };
-              if (configuration.bearerToken) {
-                  headers["Authorization"] = "Bearer " + configuration.bearerToken;
-              }
-              else if (configuration.username) {
-                  headers["Authorization"] = "Basic " + btoa(configuration.username + ":" + configuration.password);
-              }
-              fetchOptions.headers = __assign({}, headers, options.headers);
-              return Promise.race([
-                  fetch(configuration.basePath + urlPath + urlQuery, fetchOptions).then(function (response) {
-                      if (response.status >= 200 && response.status < 300) {
-                          return response.json();
-                      }
-                      else {
-                          throw new Error(String(response.status));
-                      }
-                  }),
-                  new Promise(function (_, reject) {
-                      return setTimeout(reject, configuration.timeoutMs, new Error("Request timed out."));
-                  }),
-              ]);
-=======
-              var _body = null;
-              return napi.doFetch(urlPath, "DELETE", queryParams, _body, options);
->>>>>>> 9954a62d
-          },
-          listNotifications: function (limit, cacheableCursor, options) {
-              if (options === void 0) { options = {}; }
-              var urlPath = "/v2/notification";
-              var queryParams = {
-                  limit: limit,
-                  cacheable_cursor: cacheableCursor,
-              };
-<<<<<<< HEAD
-              var urlQuery = "?" + Object.keys(queryParams)
-                  .map(function (k) {
-                  if (queryParams[k] instanceof Array) {
-                      return queryParams[k].reduce(function (prev, curr) {
-                          return prev + encodeURIComponent(k) + "=" + encodeURIComponent(curr) + "&";
-                      }, "");
-                  }
-                  else {
-                      if (queryParams[k] != null) {
-                          return encodeURIComponent(k) + "=" + encodeURIComponent(queryParams[k]) + "&";
-                      }
-                  }
-              })
-                  .join("");
-              var fetchOptions = __assign({ method: "GET" }, options);
-              var headers = {
-                  "Accept": "application/json",
-                  "Content-Type": "application/json",
-              };
-              if (configuration.bearerToken) {
-                  headers["Authorization"] = "Bearer " + configuration.bearerToken;
-              }
-              else if (configuration.username) {
-                  headers["Authorization"] = "Basic " + btoa(configuration.username + ":" + configuration.password);
-              }
-              fetchOptions.headers = __assign({}, headers, options.headers);
-              return Promise.race([
-                  fetch(configuration.basePath + urlPath + urlQuery, fetchOptions).then(function (response) {
-                      if (response.status >= 200 && response.status < 300) {
-                          return response.json();
-                      }
-                      else {
-                          throw new Error(String(response.status));
-                      }
-                  }),
-                  new Promise(function (_, reject) {
-                      return setTimeout(reject, configuration.timeoutMs, new Error("Request timed out."));
-                  }),
-              ]);
-=======
-              var _body = null;
-              return napi.doFetch(urlPath, "GET", queryParams, _body, options);
->>>>>>> 9954a62d
-          },
-          rpcFunc2: function (id, payload, httpKey, options) {
-              if (options === void 0) { options = {}; }
-              if (id === null || id === undefined) {
-                  throw new Error("'id' is a required parameter but is null or undefined.");
-              }
-              var urlPath = "/v2/rpc/{id}"
-                  .replace("{id}", encodeURIComponent(String(id)));
-              var queryParams = {
-                  payload: payload,
-                  http_key: httpKey,
-              };
-<<<<<<< HEAD
-              var urlQuery = "?" + Object.keys(queryParams)
-                  .map(function (k) {
-                  if (queryParams[k] instanceof Array) {
-                      return queryParams[k].reduce(function (prev, curr) {
-                          return prev + encodeURIComponent(k) + "=" + encodeURIComponent(curr) + "&";
-                      }, "");
-                  }
-                  else {
-                      if (queryParams[k] != null) {
-                          return encodeURIComponent(k) + "=" + encodeURIComponent(queryParams[k]) + "&";
-                      }
-                  }
-              })
-                  .join("");
-              var fetchOptions = __assign({ method: "GET" }, options);
-              var headers = {
-                  "Accept": "application/json",
-                  "Content-Type": "application/json",
-              };
-              if (configuration.bearerToken) {
-                  headers["Authorization"] = "Bearer " + configuration.bearerToken;
-              }
-              else if (configuration.username) {
-                  headers["Authorization"] = "Basic " + btoa(configuration.username + ":" + configuration.password);
-              }
-              fetchOptions.headers = __assign({}, headers, options.headers);
-              return Promise.race([
-                  fetch(configuration.basePath + urlPath + urlQuery, fetchOptions).then(function (response) {
-                      if (response.status >= 200 && response.status < 300) {
-                          return response.json();
-                      }
-                      else {
-                          throw new Error(String(response.status));
-                      }
-                  }),
-                  new Promise(function (_, reject) {
-                      return setTimeout(reject, configuration.timeoutMs, new Error("Request timed out."));
-                  }),
-              ]);
-=======
-              var _body = null;
-              return napi.doFetch(urlPath, "GET", queryParams, _body, options);
->>>>>>> 9954a62d
-          },
-          rpcFunc: function (id, body, options) {
-              if (options === void 0) { options = {}; }
-              if (id === null || id === undefined) {
-                  throw new Error("'id' is a required parameter but is null or undefined.");
-              }
-              if (body === null || body === undefined) {
-                  throw new Error("'body' is a required parameter but is null or undefined.");
-              }
-              var urlPath = "/v2/rpc/{id}"
-                  .replace("{id}", encodeURIComponent(String(id)));
-              var queryParams = {};
-<<<<<<< HEAD
-              var urlQuery = "?" + Object.keys(queryParams)
-                  .map(function (k) {
-                  if (queryParams[k] instanceof Array) {
-                      return queryParams[k].reduce(function (prev, curr) {
-                          return prev + encodeURIComponent(k) + "=" + encodeURIComponent(curr) + "&";
-                      }, "");
-                  }
-                  else {
-                      if (queryParams[k] != null) {
-                          return encodeURIComponent(k) + "=" + encodeURIComponent(queryParams[k]) + "&";
-                      }
-                  }
-              })
-                  .join("");
-              var fetchOptions = __assign({ method: "POST" }, options);
-              var headers = {
-                  "Accept": "application/json",
-                  "Content-Type": "application/json",
-              };
-              if (configuration.bearerToken) {
-                  headers["Authorization"] = "Bearer " + configuration.bearerToken;
-              }
-              else if (configuration.username) {
-                  headers["Authorization"] = "Basic " + btoa(configuration.username + ":" + configuration.password);
-              }
-              fetchOptions.headers = __assign({}, headers, options.headers);
-              fetchOptions.body = JSON.stringify(body || {});
-              return Promise.race([
-                  fetch(configuration.basePath + urlPath + urlQuery, fetchOptions).then(function (response) {
-                      if (response.status >= 200 && response.status < 300) {
-                          return response.json();
-                      }
-                      else {
-                          throw new Error(String(response.status));
-                      }
-                  }),
-                  new Promise(function (_, reject) {
-                      return setTimeout(reject, configuration.timeoutMs, new Error("Request timed out."));
-                  }),
-              ]);
-=======
-              var _body = null;
-              _body = JSON.stringify(body || {});
-              return napi.doFetch(urlPath, "POST", queryParams, _body, options);
->>>>>>> 9954a62d
-          },
-          readStorageObjects: function (body, options) {
-              if (options === void 0) { options = {}; }
-              if (body === null || body === undefined) {
-                  throw new Error("'body' is a required parameter but is null or undefined.");
-              }
-              var urlPath = "/v2/storage";
-              var queryParams = {};
-<<<<<<< HEAD
-              var urlQuery = "?" + Object.keys(queryParams)
-                  .map(function (k) {
-                  if (queryParams[k] instanceof Array) {
-                      return queryParams[k].reduce(function (prev, curr) {
-                          return prev + encodeURIComponent(k) + "=" + encodeURIComponent(curr) + "&";
-                      }, "");
-                  }
-                  else {
-                      if (queryParams[k] != null) {
-                          return encodeURIComponent(k) + "=" + encodeURIComponent(queryParams[k]) + "&";
-                      }
-                  }
-              })
-                  .join("");
-              var fetchOptions = __assign({ method: "POST" }, options);
-              var headers = {
-                  "Accept": "application/json",
-                  "Content-Type": "application/json",
-              };
-              if (configuration.bearerToken) {
-                  headers["Authorization"] = "Bearer " + configuration.bearerToken;
-              }
-              else if (configuration.username) {
-                  headers["Authorization"] = "Basic " + btoa(configuration.username + ":" + configuration.password);
-              }
-              fetchOptions.headers = __assign({}, headers, options.headers);
-              fetchOptions.body = JSON.stringify(body || {});
-              return Promise.race([
-                  fetch(configuration.basePath + urlPath + urlQuery, fetchOptions).then(function (response) {
-                      if (response.status >= 200 && response.status < 300) {
-                          return response.json();
-                      }
-                      else {
-                          throw new Error(String(response.status));
-                      }
-                  }),
-                  new Promise(function (_, reject) {
-                      return setTimeout(reject, configuration.timeoutMs, new Error("Request timed out."));
-                  }),
-              ]);
-=======
-              var _body = null;
-              _body = JSON.stringify(body || {});
-              return napi.doFetch(urlPath, "POST", queryParams, _body, options);
->>>>>>> 9954a62d
-          },
-          writeStorageObjects: function (body, options) {
-              if (options === void 0) { options = {}; }
-              if (body === null || body === undefined) {
-                  throw new Error("'body' is a required parameter but is null or undefined.");
-              }
-              var urlPath = "/v2/storage";
-              var queryParams = {};
-<<<<<<< HEAD
-              var urlQuery = "?" + Object.keys(queryParams)
-                  .map(function (k) {
-                  if (queryParams[k] instanceof Array) {
-                      return queryParams[k].reduce(function (prev, curr) {
-                          return prev + encodeURIComponent(k) + "=" + encodeURIComponent(curr) + "&";
-                      }, "");
-                  }
-                  else {
-                      if (queryParams[k] != null) {
-                          return encodeURIComponent(k) + "=" + encodeURIComponent(queryParams[k]) + "&";
-                      }
-                  }
-              })
-                  .join("");
-              var fetchOptions = __assign({ method: "PUT" }, options);
-              var headers = {
-                  "Accept": "application/json",
-                  "Content-Type": "application/json",
-              };
-              if (configuration.bearerToken) {
-                  headers["Authorization"] = "Bearer " + configuration.bearerToken;
-              }
-              else if (configuration.username) {
-                  headers["Authorization"] = "Basic " + btoa(configuration.username + ":" + configuration.password);
-              }
-              fetchOptions.headers = __assign({}, headers, options.headers);
-              fetchOptions.body = JSON.stringify(body || {});
-              return Promise.race([
-                  fetch(configuration.basePath + urlPath + urlQuery, fetchOptions).then(function (response) {
-                      if (response.status >= 200 && response.status < 300) {
-                          return response.json();
-                      }
-                      else {
-                          throw new Error(String(response.status));
-                      }
-                  }),
-                  new Promise(function (_, reject) {
-                      return setTimeout(reject, configuration.timeoutMs, new Error("Request timed out."));
-                  }),
-              ]);
-=======
-              var _body = null;
-              _body = JSON.stringify(body || {});
-              return napi.doFetch(urlPath, "PUT", queryParams, _body, options);
->>>>>>> 9954a62d
-          },
-          deleteStorageObjects: function (body, options) {
-              if (options === void 0) { options = {}; }
-              if (body === null || body === undefined) {
-                  throw new Error("'body' is a required parameter but is null or undefined.");
-              }
-              var urlPath = "/v2/storage/delete";
-              var queryParams = {};
-<<<<<<< HEAD
-              var urlQuery = "?" + Object.keys(queryParams)
-                  .map(function (k) {
-                  if (queryParams[k] instanceof Array) {
-                      return queryParams[k].reduce(function (prev, curr) {
-                          return prev + encodeURIComponent(k) + "=" + encodeURIComponent(curr) + "&";
-                      }, "");
-                  }
-                  else {
-                      if (queryParams[k] != null) {
-                          return encodeURIComponent(k) + "=" + encodeURIComponent(queryParams[k]) + "&";
-                      }
-                  }
-              })
-                  .join("");
-              var fetchOptions = __assign({ method: "PUT" }, options);
-              var headers = {
-                  "Accept": "application/json",
-                  "Content-Type": "application/json",
-              };
-              if (configuration.bearerToken) {
-                  headers["Authorization"] = "Bearer " + configuration.bearerToken;
-              }
-              else if (configuration.username) {
-                  headers["Authorization"] = "Basic " + btoa(configuration.username + ":" + configuration.password);
-              }
-              fetchOptions.headers = __assign({}, headers, options.headers);
-              fetchOptions.body = JSON.stringify(body || {});
-              return Promise.race([
-                  fetch(configuration.basePath + urlPath + urlQuery, fetchOptions).then(function (response) {
-                      if (response.status >= 200 && response.status < 300) {
-                          return response.json();
-                      }
-                      else {
-                          throw new Error(String(response.status));
-                      }
-                  }),
-                  new Promise(function (_, reject) {
-                      return setTimeout(reject, configuration.timeoutMs, new Error("Request timed out."));
-                  }),
-              ]);
-=======
-              var _body = null;
-              _body = JSON.stringify(body || {});
-              return napi.doFetch(urlPath, "PUT", queryParams, _body, options);
->>>>>>> 9954a62d
-          },
-          listStorageObjects: function (collection, userId, limit, cursor, options) {
-              if (options === void 0) { options = {}; }
-              if (collection === null || collection === undefined) {
-                  throw new Error("'collection' is a required parameter but is null or undefined.");
-              }
-              var urlPath = "/v2/storage/{collection}"
-                  .replace("{collection}", encodeURIComponent(String(collection)));
-              var queryParams = {
-                  user_id: userId,
-                  limit: limit,
-                  cursor: cursor,
-              };
-<<<<<<< HEAD
-              var urlQuery = "?" + Object.keys(queryParams)
-                  .map(function (k) {
-                  if (queryParams[k] instanceof Array) {
-                      return queryParams[k].reduce(function (prev, curr) {
-                          return prev + encodeURIComponent(k) + "=" + encodeURIComponent(curr) + "&";
-                      }, "");
-                  }
-                  else {
-                      if (queryParams[k] != null) {
-                          return encodeURIComponent(k) + "=" + encodeURIComponent(queryParams[k]) + "&";
-                      }
-                  }
-              })
-                  .join("");
-              var fetchOptions = __assign({ method: "GET" }, options);
-              var headers = {
-                  "Accept": "application/json",
-                  "Content-Type": "application/json",
-              };
-              if (configuration.bearerToken) {
-                  headers["Authorization"] = "Bearer " + configuration.bearerToken;
-              }
-              else if (configuration.username) {
-                  headers["Authorization"] = "Basic " + btoa(configuration.username + ":" + configuration.password);
-              }
-              fetchOptions.headers = __assign({}, headers, options.headers);
-              return Promise.race([
-                  fetch(configuration.basePath + urlPath + urlQuery, fetchOptions).then(function (response) {
-                      if (response.status >= 200 && response.status < 300) {
-                          return response.json();
-                      }
-                      else {
-                          throw new Error(String(response.status));
-                      }
-                  }),
-                  new Promise(function (_, reject) {
-                      return setTimeout(reject, configuration.timeoutMs, new Error("Request timed out."));
-                  }),
-              ]);
-=======
-              var _body = null;
-              return napi.doFetch(urlPath, "GET", queryParams, _body, options);
->>>>>>> 9954a62d
-          },
-          listStorageObjects2: function (collection, userId, limit, cursor, options) {
-              if (options === void 0) { options = {}; }
-              if (collection === null || collection === undefined) {
-                  throw new Error("'collection' is a required parameter but is null or undefined.");
-              }
-              if (userId === null || userId === undefined) {
-                  throw new Error("'userId' is a required parameter but is null or undefined.");
-              }
-              var urlPath = "/v2/storage/{collection}/{user_id}"
-                  .replace("{collection}", encodeURIComponent(String(collection)))
-                  .replace("{user_id}", encodeURIComponent(String(userId)));
-              var queryParams = {
-                  limit: limit,
-                  cursor: cursor,
-              };
-<<<<<<< HEAD
-              var urlQuery = "?" + Object.keys(queryParams)
-                  .map(function (k) {
-                  if (queryParams[k] instanceof Array) {
-                      return queryParams[k].reduce(function (prev, curr) {
-                          return prev + encodeURIComponent(k) + "=" + encodeURIComponent(curr) + "&";
-                      }, "");
-                  }
-                  else {
-                      if (queryParams[k] != null) {
-                          return encodeURIComponent(k) + "=" + encodeURIComponent(queryParams[k]) + "&";
-                      }
-                  }
-              })
-                  .join("");
-              var fetchOptions = __assign({ method: "GET" }, options);
-              var headers = {
-                  "Accept": "application/json",
-                  "Content-Type": "application/json",
-              };
-              if (configuration.bearerToken) {
-                  headers["Authorization"] = "Bearer " + configuration.bearerToken;
-              }
-              else if (configuration.username) {
-                  headers["Authorization"] = "Basic " + btoa(configuration.username + ":" + configuration.password);
-              }
-              fetchOptions.headers = __assign({}, headers, options.headers);
-              return Promise.race([
-                  fetch(configuration.basePath + urlPath + urlQuery, fetchOptions).then(function (response) {
-                      if (response.status >= 200 && response.status < 300) {
-                          return response.json();
-                      }
-                      else {
-                          throw new Error(String(response.status));
-                      }
-                  }),
-                  new Promise(function (_, reject) {
-                      return setTimeout(reject, configuration.timeoutMs, new Error("Request timed out."));
-                  }),
-              ]);
-=======
-              var _body = null;
-              return napi.doFetch(urlPath, "GET", queryParams, _body, options);
->>>>>>> 9954a62d
-          },
-          listTournaments: function (categoryStart, categoryEnd, startTime, endTime, limit, cursor, options) {
-              if (options === void 0) { options = {}; }
-              var urlPath = "/v2/tournament";
-              var queryParams = {
-                  category_start: categoryStart,
-                  category_end: categoryEnd,
-                  start_time: startTime,
-                  end_time: endTime,
-                  limit: limit,
-                  cursor: cursor,
-              };
-<<<<<<< HEAD
-              var urlQuery = "?" + Object.keys(queryParams)
-                  .map(function (k) {
-                  if (queryParams[k] instanceof Array) {
-                      return queryParams[k].reduce(function (prev, curr) {
-                          return prev + encodeURIComponent(k) + "=" + encodeURIComponent(curr) + "&";
-                      }, "");
-                  }
-                  else {
-                      if (queryParams[k] != null) {
-                          return encodeURIComponent(k) + "=" + encodeURIComponent(queryParams[k]) + "&";
-                      }
-                  }
-              })
-                  .join("");
-              var fetchOptions = __assign({ method: "GET" }, options);
-              var headers = {
-                  "Accept": "application/json",
-                  "Content-Type": "application/json",
-              };
-              if (configuration.bearerToken) {
-                  headers["Authorization"] = "Bearer " + configuration.bearerToken;
-              }
-              else if (configuration.username) {
-                  headers["Authorization"] = "Basic " + btoa(configuration.username + ":" + configuration.password);
-              }
-              fetchOptions.headers = __assign({}, headers, options.headers);
-              return Promise.race([
-                  fetch(configuration.basePath + urlPath + urlQuery, fetchOptions).then(function (response) {
-                      if (response.status >= 200 && response.status < 300) {
-                          return response.json();
-                      }
-                      else {
-                          throw new Error(String(response.status));
-                      }
-                  }),
-                  new Promise(function (_, reject) {
-                      return setTimeout(reject, configuration.timeoutMs, new Error("Request timed out."));
-                  }),
-              ]);
-=======
-              var _body = null;
-              return napi.doFetch(urlPath, "GET", queryParams, _body, options);
->>>>>>> 9954a62d
-          },
-          listTournamentRecords: function (tournamentId, ownerIds, limit, cursor, options) {
-              if (options === void 0) { options = {}; }
-              if (tournamentId === null || tournamentId === undefined) {
-                  throw new Error("'tournamentId' is a required parameter but is null or undefined.");
-              }
-              var urlPath = "/v2/tournament/{tournament_id}"
-                  .replace("{tournament_id}", encodeURIComponent(String(tournamentId)));
-              var queryParams = {
-                  owner_ids: ownerIds,
-                  limit: limit,
-                  cursor: cursor,
-              };
-<<<<<<< HEAD
-              var urlQuery = "?" + Object.keys(queryParams)
-                  .map(function (k) {
-                  if (queryParams[k] instanceof Array) {
-                      return queryParams[k].reduce(function (prev, curr) {
-                          return prev + encodeURIComponent(k) + "=" + encodeURIComponent(curr) + "&";
-                      }, "");
-                  }
-                  else {
-                      if (queryParams[k] != null) {
-                          return encodeURIComponent(k) + "=" + encodeURIComponent(queryParams[k]) + "&";
-                      }
-                  }
-              })
-                  .join("");
-              var fetchOptions = __assign({ method: "GET" }, options);
-              var headers = {
-                  "Accept": "application/json",
-                  "Content-Type": "application/json",
-              };
-              if (configuration.bearerToken) {
-                  headers["Authorization"] = "Bearer " + configuration.bearerToken;
-              }
-              else if (configuration.username) {
-                  headers["Authorization"] = "Basic " + btoa(configuration.username + ":" + configuration.password);
-              }
-              fetchOptions.headers = __assign({}, headers, options.headers);
-              return Promise.race([
-                  fetch(configuration.basePath + urlPath + urlQuery, fetchOptions).then(function (response) {
-                      if (response.status >= 200 && response.status < 300) {
-                          return response.json();
-                      }
-                      else {
-                          throw new Error(String(response.status));
-                      }
-                  }),
-                  new Promise(function (_, reject) {
-                      return setTimeout(reject, configuration.timeoutMs, new Error("Request timed out."));
-                  }),
-              ]);
-=======
-              var _body = null;
-              return napi.doFetch(urlPath, "GET", queryParams, _body, options);
->>>>>>> 9954a62d
-          },
-          writeTournamentRecord: function (tournamentId, body, options) {
-              if (options === void 0) { options = {}; }
-              if (tournamentId === null || tournamentId === undefined) {
-                  throw new Error("'tournamentId' is a required parameter but is null or undefined.");
-              }
-              if (body === null || body === undefined) {
-                  throw new Error("'body' is a required parameter but is null or undefined.");
-              }
-              var urlPath = "/v2/tournament/{tournament_id}"
-                  .replace("{tournament_id}", encodeURIComponent(String(tournamentId)));
-              var queryParams = {};
-<<<<<<< HEAD
-              var urlQuery = "?" + Object.keys(queryParams)
-                  .map(function (k) {
-                  if (queryParams[k] instanceof Array) {
-                      return queryParams[k].reduce(function (prev, curr) {
-                          return prev + encodeURIComponent(k) + "=" + encodeURIComponent(curr) + "&";
-                      }, "");
-                  }
-                  else {
-                      if (queryParams[k] != null) {
-                          return encodeURIComponent(k) + "=" + encodeURIComponent(queryParams[k]) + "&";
-                      }
-                  }
-              })
-                  .join("");
-              var fetchOptions = __assign({ method: "PUT" }, options);
-              var headers = {
-                  "Accept": "application/json",
-                  "Content-Type": "application/json",
-              };
-              if (configuration.bearerToken) {
-                  headers["Authorization"] = "Bearer " + configuration.bearerToken;
-              }
-              else if (configuration.username) {
-                  headers["Authorization"] = "Basic " + btoa(configuration.username + ":" + configuration.password);
-              }
-              fetchOptions.headers = __assign({}, headers, options.headers);
-              fetchOptions.body = JSON.stringify(body || {});
-              return Promise.race([
-                  fetch(configuration.basePath + urlPath + urlQuery, fetchOptions).then(function (response) {
-                      if (response.status >= 200 && response.status < 300) {
-                          return response.json();
-                      }
-                      else {
-                          throw new Error(String(response.status));
-                      }
-                  }),
-                  new Promise(function (_, reject) {
-                      return setTimeout(reject, configuration.timeoutMs, new Error("Request timed out."));
-                  }),
-              ]);
-=======
-              var _body = null;
-              _body = JSON.stringify(body || {});
-              return napi.doFetch(urlPath, "PUT", queryParams, _body, options);
->>>>>>> 9954a62d
-          },
-          joinTournament: function (tournamentId, options) {
-              if (options === void 0) { options = {}; }
-              if (tournamentId === null || tournamentId === undefined) {
-                  throw new Error("'tournamentId' is a required parameter but is null or undefined.");
-              }
-              var urlPath = "/v2/tournament/{tournament_id}/join"
-                  .replace("{tournament_id}", encodeURIComponent(String(tournamentId)));
-              var queryParams = {};
-<<<<<<< HEAD
-              var urlQuery = "?" + Object.keys(queryParams)
-                  .map(function (k) {
-                  if (queryParams[k] instanceof Array) {
-                      return queryParams[k].reduce(function (prev, curr) {
-                          return prev + encodeURIComponent(k) + "=" + encodeURIComponent(curr) + "&";
-                      }, "");
-                  }
-                  else {
-                      if (queryParams[k] != null) {
-                          return encodeURIComponent(k) + "=" + encodeURIComponent(queryParams[k]) + "&";
-                      }
-                  }
-              })
-                  .join("");
-              var fetchOptions = __assign({ method: "POST" }, options);
-              var headers = {
-                  "Accept": "application/json",
-                  "Content-Type": "application/json",
-              };
-              if (configuration.bearerToken) {
-                  headers["Authorization"] = "Bearer " + configuration.bearerToken;
-              }
-              else if (configuration.username) {
-                  headers["Authorization"] = "Basic " + btoa(configuration.username + ":" + configuration.password);
-              }
-              fetchOptions.headers = __assign({}, headers, options.headers);
-              return Promise.race([
-                  fetch(configuration.basePath + urlPath + urlQuery, fetchOptions).then(function (response) {
-                      if (response.status >= 200 && response.status < 300) {
-                          return response.json();
-                      }
-                      else {
-                          throw new Error(String(response.status));
-                      }
-                  }),
-                  new Promise(function (_, reject) {
-                      return setTimeout(reject, configuration.timeoutMs, new Error("Request timed out."));
-                  }),
-              ]);
-=======
-              var _body = null;
-              return napi.doFetch(urlPath, "POST", queryParams, _body, options);
->>>>>>> 9954a62d
-          },
-          listTournamentRecordsAroundOwner: function (tournamentId, ownerId, limit, options) {
-              if (options === void 0) { options = {}; }
-              if (tournamentId === null || tournamentId === undefined) {
-                  throw new Error("'tournamentId' is a required parameter but is null or undefined.");
-              }
-              if (ownerId === null || ownerId === undefined) {
-                  throw new Error("'ownerId' is a required parameter but is null or undefined.");
-              }
-              var urlPath = "/v2/tournament/{tournament_id}/owner/{owner_id}"
-                  .replace("{tournament_id}", encodeURIComponent(String(tournamentId)))
-                  .replace("{owner_id}", encodeURIComponent(String(ownerId)));
-              var queryParams = {
-                  limit: limit,
-              };
-<<<<<<< HEAD
-              var urlQuery = "?" + Object.keys(queryParams)
-                  .map(function (k) {
-                  if (queryParams[k] instanceof Array) {
-                      return queryParams[k].reduce(function (prev, curr) {
-                          return prev + encodeURIComponent(k) + "=" + encodeURIComponent(curr) + "&";
-                      }, "");
-                  }
-                  else {
-                      if (queryParams[k] != null) {
-                          return encodeURIComponent(k) + "=" + encodeURIComponent(queryParams[k]) + "&";
-                      }
-                  }
-              })
-                  .join("");
-              var fetchOptions = __assign({ method: "GET" }, options);
-              var headers = {
-                  "Accept": "application/json",
-                  "Content-Type": "application/json",
-              };
-              if (configuration.bearerToken) {
-                  headers["Authorization"] = "Bearer " + configuration.bearerToken;
-              }
-              else if (configuration.username) {
-                  headers["Authorization"] = "Basic " + btoa(configuration.username + ":" + configuration.password);
-              }
-              fetchOptions.headers = __assign({}, headers, options.headers);
-              return Promise.race([
-                  fetch(configuration.basePath + urlPath + urlQuery, fetchOptions).then(function (response) {
-                      if (response.status >= 200 && response.status < 300) {
-                          return response.json();
-                      }
-                      else {
-                          throw new Error(String(response.status));
-                      }
-                  }),
-                  new Promise(function (_, reject) {
-                      return setTimeout(reject, configuration.timeoutMs, new Error("Request timed out."));
-                  }),
-              ]);
-=======
-              var _body = null;
-              return napi.doFetch(urlPath, "GET", queryParams, _body, options);
->>>>>>> 9954a62d
-          },
-          getUsers: function (ids, usernames, facebookIds, options) {
-              if (options === void 0) { options = {}; }
-              var urlPath = "/v2/user";
-              var queryParams = {
-                  ids: ids,
-                  usernames: usernames,
-                  facebook_ids: facebookIds,
-              };
-<<<<<<< HEAD
-              var urlQuery = "?" + Object.keys(queryParams)
-                  .map(function (k) {
-                  if (queryParams[k] instanceof Array) {
-                      return queryParams[k].reduce(function (prev, curr) {
-                          return prev + encodeURIComponent(k) + "=" + encodeURIComponent(curr) + "&";
-                      }, "");
-                  }
-                  else {
-                      if (queryParams[k] != null) {
-                          return encodeURIComponent(k) + "=" + encodeURIComponent(queryParams[k]) + "&";
-                      }
-                  }
-              })
-                  .join("");
-              var fetchOptions = __assign({ method: "GET" }, options);
-              var headers = {
-                  "Accept": "application/json",
-                  "Content-Type": "application/json",
-              };
-              if (configuration.bearerToken) {
-                  headers["Authorization"] = "Bearer " + configuration.bearerToken;
-              }
-              else if (configuration.username) {
-                  headers["Authorization"] = "Basic " + btoa(configuration.username + ":" + configuration.password);
-              }
-              fetchOptions.headers = __assign({}, headers, options.headers);
-              return Promise.race([
-                  fetch(configuration.basePath + urlPath + urlQuery, fetchOptions).then(function (response) {
-                      if (response.status >= 200 && response.status < 300) {
-                          return response.json();
-                      }
-                      else {
-                          throw new Error(String(response.status));
-                      }
-                  }),
-                  new Promise(function (_, reject) {
-                      return setTimeout(reject, configuration.timeoutMs, new Error("Request timed out."));
-                  }),
-              ]);
-=======
-              var _body = null;
-              return napi.doFetch(urlPath, "GET", queryParams, _body, options);
->>>>>>> 9954a62d
-          },
-          listUserGroups: function (userId, options) {
-              if (options === void 0) { options = {}; }
-              if (userId === null || userId === undefined) {
-                  throw new Error("'userId' is a required parameter but is null or undefined.");
-              }
-              var urlPath = "/v2/user/{user_id}/group"
-                  .replace("{user_id}", encodeURIComponent(String(userId)));
-              var queryParams = {};
-<<<<<<< HEAD
-              var urlQuery = "?" + Object.keys(queryParams)
-                  .map(function (k) {
-                  if (queryParams[k] instanceof Array) {
-                      return queryParams[k].reduce(function (prev, curr) {
-                          return prev + encodeURIComponent(k) + "=" + encodeURIComponent(curr) + "&";
-                      }, "");
-                  }
-                  else {
-                      if (queryParams[k] != null) {
-                          return encodeURIComponent(k) + "=" + encodeURIComponent(queryParams[k]) + "&";
-                      }
-                  }
-              })
-                  .join("");
-              var fetchOptions = __assign({ method: "GET" }, options);
-              var headers = {
-                  "Accept": "application/json",
-                  "Content-Type": "application/json",
-              };
-              if (configuration.bearerToken) {
-                  headers["Authorization"] = "Bearer " + configuration.bearerToken;
-              }
-              else if (configuration.username) {
-                  headers["Authorization"] = "Basic " + btoa(configuration.username + ":" + configuration.password);
-              }
-              fetchOptions.headers = __assign({}, headers, options.headers);
-              return Promise.race([
-                  fetch(configuration.basePath + urlPath + urlQuery, fetchOptions).then(function (response) {
-                      if (response.status >= 200 && response.status < 300) {
-                          return response.json();
-                      }
-                      else {
-                          throw new Error(String(response.status));
-                      }
-                  }),
-                  new Promise(function (_, reject) {
-                      return setTimeout(reject, configuration.timeoutMs, new Error("Request timed out."));
-                  }),
-              ]);
-=======
-              var _body = null;
-              return napi.doFetch(urlPath, "GET", queryParams, _body, options);
->>>>>>> 9954a62d
-          },
-      };
-      return napi;
+  var BASE_PATH = "http://127.0.0.1:80";
+  var NakamaApi = function (configuration) {
+      if (configuration === void 0) { configuration = {
+          basePath: BASE_PATH,
+          bearerToken: "",
+          password: "",
+          username: "",
+          timeoutMs: 5000,
+      }; }
+      var napi = {
+          doFetch: function (urlPath, method, queryParams, body, options) {
+              var urlQuery = "?" + Object.keys(queryParams)
+                  .map(function (k) {
+                  if (queryParams[k] instanceof Array) {
+                      return queryParams[k].reduce(function (prev, curr) {
+                          return prev + encodeURIComponent(k) + "=" + encodeURIComponent(curr) + "&";
+                      }, "");
+                  }
+                  else {
+                      if (queryParams[k] != null) {
+                          return encodeURIComponent(k) + "=" + encodeURIComponent(queryParams[k]) + "&";
+                      }
+                  }
+              })
+                  .join("");
+              var fetchOptions = __assign({ method: method }, options);
+              fetchOptions.headers = __assign({}, options.headers);
+              if (configuration.bearerToken) {
+                  fetchOptions.headers["Authorization"] = "Bearer " + configuration.bearerToken;
+              }
+              else if (configuration.username) {
+                  fetchOptions.headers["Authorization"] = "Basic " + btoa(configuration.username + ":" + configuration.password);
+              }
+              if (!Object.keys(fetchOptions.headers).includes("Accept")) {
+                  fetchOptions.headers["Accept"] = "application/json";
+              }
+              if (!Object.keys(fetchOptions.headers).includes("Content-Type")) {
+                  fetchOptions.headers["Content-Type"] = "application/json";
+              }
+              Object.keys(fetchOptions.headers).forEach(function (key) {
+                  if (!fetchOptions.headers[key]) {
+                      delete fetchOptions.headers[key];
+                  }
+              });
+              fetchOptions.body = body;
+              return Promise.race([
+                  fetch(configuration.basePath + urlPath + urlQuery, fetchOptions).then(function (response) {
+                      if (response.status == 204) {
+                          return response;
+                      }
+                      else if (response.status >= 200 && response.status < 300) {
+                          return response.json();
+                      }
+                      else {
+                          throw response;
+                      }
+                  }),
+                  new Promise(function (_, reject) {
+                      return setTimeout(reject, configuration.timeoutMs, "Request timed out.");
+                  }),
+              ]);
+          },
+          healthcheck: function (options) {
+              if (options === void 0) { options = {}; }
+              var urlPath = "/healthcheck";
+              var queryParams = {};
+              var _body = null;
+              return napi.doFetch(urlPath, "GET", queryParams, _body, options);
+          },
+          getAccount: function (options) {
+              if (options === void 0) { options = {}; }
+              var urlPath = "/v2/account";
+              var queryParams = {};
+              var _body = null;
+              return napi.doFetch(urlPath, "GET", queryParams, _body, options);
+          },
+          updateAccount: function (body, options) {
+              if (options === void 0) { options = {}; }
+              if (body === null || body === undefined) {
+                  throw new Error("'body' is a required parameter but is null or undefined.");
+              }
+              var urlPath = "/v2/account";
+              var queryParams = {};
+              var _body = null;
+              _body = JSON.stringify(body || {});
+              return napi.doFetch(urlPath, "PUT", queryParams, _body, options);
+          },
+          authenticateCustom: function (body, create, username, options) {
+              if (options === void 0) { options = {}; }
+              if (body === null || body === undefined) {
+                  throw new Error("'body' is a required parameter but is null or undefined.");
+              }
+              var urlPath = "/v2/account/authenticate/custom";
+              var queryParams = {
+                  create: create,
+                  username: username,
+              };
+              var _body = null;
+              _body = JSON.stringify(body || {});
+              return napi.doFetch(urlPath, "POST", queryParams, _body, options);
+          },
+          authenticateDevice: function (body, create, username, options) {
+              if (options === void 0) { options = {}; }
+              if (body === null || body === undefined) {
+                  throw new Error("'body' is a required parameter but is null or undefined.");
+              }
+              var urlPath = "/v2/account/authenticate/device";
+              var queryParams = {
+                  create: create,
+                  username: username,
+              };
+              var _body = null;
+              _body = JSON.stringify(body || {});
+              return napi.doFetch(urlPath, "POST", queryParams, _body, options);
+          },
+          authenticateEmail: function (body, create, username, options) {
+              if (options === void 0) { options = {}; }
+              if (body === null || body === undefined) {
+                  throw new Error("'body' is a required parameter but is null or undefined.");
+              }
+              var urlPath = "/v2/account/authenticate/email";
+              var queryParams = {
+                  create: create,
+                  username: username,
+              };
+              var _body = null;
+              _body = JSON.stringify(body || {});
+              return napi.doFetch(urlPath, "POST", queryParams, _body, options);
+          },
+          authenticateFacebook: function (body, create, username, sync, options) {
+              if (options === void 0) { options = {}; }
+              if (body === null || body === undefined) {
+                  throw new Error("'body' is a required parameter but is null or undefined.");
+              }
+              var urlPath = "/v2/account/authenticate/facebook";
+              var queryParams = {
+                  create: create,
+                  username: username,
+                  sync: sync,
+              };
+              var _body = null;
+              _body = JSON.stringify(body || {});
+              return napi.doFetch(urlPath, "POST", queryParams, _body, options);
+          },
+          authenticateGameCenter: function (body, create, username, options) {
+              if (options === void 0) { options = {}; }
+              if (body === null || body === undefined) {
+                  throw new Error("'body' is a required parameter but is null or undefined.");
+              }
+              var urlPath = "/v2/account/authenticate/gamecenter";
+              var queryParams = {
+                  create: create,
+                  username: username,
+              };
+              var _body = null;
+              _body = JSON.stringify(body || {});
+              return napi.doFetch(urlPath, "POST", queryParams, _body, options);
+          },
+          authenticateGoogle: function (body, create, username, options) {
+              if (options === void 0) { options = {}; }
+              if (body === null || body === undefined) {
+                  throw new Error("'body' is a required parameter but is null or undefined.");
+              }
+              var urlPath = "/v2/account/authenticate/google";
+              var queryParams = {
+                  create: create,
+                  username: username,
+              };
+              var _body = null;
+              _body = JSON.stringify(body || {});
+              return napi.doFetch(urlPath, "POST", queryParams, _body, options);
+          },
+          authenticateSteam: function (body, create, username, options) {
+              if (options === void 0) { options = {}; }
+              if (body === null || body === undefined) {
+                  throw new Error("'body' is a required parameter but is null or undefined.");
+              }
+              var urlPath = "/v2/account/authenticate/steam";
+              var queryParams = {
+                  create: create,
+                  username: username,
+              };
+              var _body = null;
+              _body = JSON.stringify(body || {});
+              return napi.doFetch(urlPath, "POST", queryParams, _body, options);
+          },
+          linkCustom: function (body, options) {
+              if (options === void 0) { options = {}; }
+              if (body === null || body === undefined) {
+                  throw new Error("'body' is a required parameter but is null or undefined.");
+              }
+              var urlPath = "/v2/account/link/custom";
+              var queryParams = {};
+              var _body = null;
+              _body = JSON.stringify(body || {});
+              return napi.doFetch(urlPath, "POST", queryParams, _body, options);
+          },
+          linkDevice: function (body, options) {
+              if (options === void 0) { options = {}; }
+              if (body === null || body === undefined) {
+                  throw new Error("'body' is a required parameter but is null or undefined.");
+              }
+              var urlPath = "/v2/account/link/device";
+              var queryParams = {};
+              var _body = null;
+              _body = JSON.stringify(body || {});
+              return napi.doFetch(urlPath, "POST", queryParams, _body, options);
+          },
+          linkEmail: function (body, options) {
+              if (options === void 0) { options = {}; }
+              if (body === null || body === undefined) {
+                  throw new Error("'body' is a required parameter but is null or undefined.");
+              }
+              var urlPath = "/v2/account/link/email";
+              var queryParams = {};
+              var _body = null;
+              _body = JSON.stringify(body || {});
+              return napi.doFetch(urlPath, "POST", queryParams, _body, options);
+          },
+          linkFacebook: function (body, sync, options) {
+              if (options === void 0) { options = {}; }
+              if (body === null || body === undefined) {
+                  throw new Error("'body' is a required parameter but is null or undefined.");
+              }
+              var urlPath = "/v2/account/link/facebook";
+              var queryParams = {
+                  sync: sync,
+              };
+              var _body = null;
+              _body = JSON.stringify(body || {});
+              return napi.doFetch(urlPath, "POST", queryParams, _body, options);
+          },
+          linkGameCenter: function (body, options) {
+              if (options === void 0) { options = {}; }
+              if (body === null || body === undefined) {
+                  throw new Error("'body' is a required parameter but is null or undefined.");
+              }
+              var urlPath = "/v2/account/link/gamecenter";
+              var queryParams = {};
+              var _body = null;
+              _body = JSON.stringify(body || {});
+              return napi.doFetch(urlPath, "POST", queryParams, _body, options);
+          },
+          linkGoogle: function (body, options) {
+              if (options === void 0) { options = {}; }
+              if (body === null || body === undefined) {
+                  throw new Error("'body' is a required parameter but is null or undefined.");
+              }
+              var urlPath = "/v2/account/link/google";
+              var queryParams = {};
+              var _body = null;
+              _body = JSON.stringify(body || {});
+              return napi.doFetch(urlPath, "POST", queryParams, _body, options);
+          },
+          linkSteam: function (body, options) {
+              if (options === void 0) { options = {}; }
+              if (body === null || body === undefined) {
+                  throw new Error("'body' is a required parameter but is null or undefined.");
+              }
+              var urlPath = "/v2/account/link/steam";
+              var queryParams = {};
+              var _body = null;
+              _body = JSON.stringify(body || {});
+              return napi.doFetch(urlPath, "POST", queryParams, _body, options);
+          },
+          unlinkCustom: function (body, options) {
+              if (options === void 0) { options = {}; }
+              if (body === null || body === undefined) {
+                  throw new Error("'body' is a required parameter but is null or undefined.");
+              }
+              var urlPath = "/v2/account/unlink/custom";
+              var queryParams = {};
+              var _body = null;
+              _body = JSON.stringify(body || {});
+              return napi.doFetch(urlPath, "POST", queryParams, _body, options);
+          },
+          unlinkDevice: function (body, options) {
+              if (options === void 0) { options = {}; }
+              if (body === null || body === undefined) {
+                  throw new Error("'body' is a required parameter but is null or undefined.");
+              }
+              var urlPath = "/v2/account/unlink/device";
+              var queryParams = {};
+              var _body = null;
+              _body = JSON.stringify(body || {});
+              return napi.doFetch(urlPath, "POST", queryParams, _body, options);
+          },
+          unlinkEmail: function (body, options) {
+              if (options === void 0) { options = {}; }
+              if (body === null || body === undefined) {
+                  throw new Error("'body' is a required parameter but is null or undefined.");
+              }
+              var urlPath = "/v2/account/unlink/email";
+              var queryParams = {};
+              var _body = null;
+              _body = JSON.stringify(body || {});
+              return napi.doFetch(urlPath, "POST", queryParams, _body, options);
+          },
+          unlinkFacebook: function (body, options) {
+              if (options === void 0) { options = {}; }
+              if (body === null || body === undefined) {
+                  throw new Error("'body' is a required parameter but is null or undefined.");
+              }
+              var urlPath = "/v2/account/unlink/facebook";
+              var queryParams = {};
+              var _body = null;
+              _body = JSON.stringify(body || {});
+              return napi.doFetch(urlPath, "POST", queryParams, _body, options);
+          },
+          unlinkGameCenter: function (body, options) {
+              if (options === void 0) { options = {}; }
+              if (body === null || body === undefined) {
+                  throw new Error("'body' is a required parameter but is null or undefined.");
+              }
+              var urlPath = "/v2/account/unlink/gamecenter";
+              var queryParams = {};
+              var _body = null;
+              _body = JSON.stringify(body || {});
+              return napi.doFetch(urlPath, "POST", queryParams, _body, options);
+          },
+          unlinkGoogle: function (body, options) {
+              if (options === void 0) { options = {}; }
+              if (body === null || body === undefined) {
+                  throw new Error("'body' is a required parameter but is null or undefined.");
+              }
+              var urlPath = "/v2/account/unlink/google";
+              var queryParams = {};
+              var _body = null;
+              _body = JSON.stringify(body || {});
+              return napi.doFetch(urlPath, "POST", queryParams, _body, options);
+          },
+          unlinkSteam: function (body, options) {
+              if (options === void 0) { options = {}; }
+              if (body === null || body === undefined) {
+                  throw new Error("'body' is a required parameter but is null or undefined.");
+              }
+              var urlPath = "/v2/account/unlink/steam";
+              var queryParams = {};
+              var _body = null;
+              _body = JSON.stringify(body || {});
+              return napi.doFetch(urlPath, "POST", queryParams, _body, options);
+          },
+          listChannelMessages: function (channelId, limit, forward, cursor, options) {
+              if (options === void 0) { options = {}; }
+              if (channelId === null || channelId === undefined) {
+                  throw new Error("'channelId' is a required parameter but is null or undefined.");
+              }
+              var urlPath = "/v2/channel/{channel_id}"
+                  .replace("{channel_id}", encodeURIComponent(String(channelId)));
+              var queryParams = {
+                  limit: limit,
+                  forward: forward,
+                  cursor: cursor,
+              };
+              var _body = null;
+              return napi.doFetch(urlPath, "GET", queryParams, _body, options);
+          },
+          deleteFriends: function (ids, usernames, options) {
+              if (options === void 0) { options = {}; }
+              var urlPath = "/v2/friend";
+              var queryParams = {
+                  ids: ids,
+                  usernames: usernames,
+              };
+              var _body = null;
+              return napi.doFetch(urlPath, "DELETE", queryParams, _body, options);
+          },
+          listFriends: function (options) {
+              if (options === void 0) { options = {}; }
+              var urlPath = "/v2/friend";
+              var queryParams = {};
+              var _body = null;
+              return napi.doFetch(urlPath, "GET", queryParams, _body, options);
+          },
+          addFriends: function (options) {
+              if (options === void 0) { options = {}; }
+              var urlPath = "/v2/friend";
+              var queryParams = {};
+              var _body = null;
+              return napi.doFetch(urlPath, "POST", queryParams, _body, options);
+          },
+          blockFriends: function (ids, usernames, options) {
+              if (options === void 0) { options = {}; }
+              var urlPath = "/v2/friend/block";
+              var queryParams = {
+                  ids: ids,
+                  usernames: usernames,
+              };
+              var _body = null;
+              return napi.doFetch(urlPath, "POST", queryParams, _body, options);
+          },
+          importFacebookFriends: function (body, reset, options) {
+              if (options === void 0) { options = {}; }
+              if (body === null || body === undefined) {
+                  throw new Error("'body' is a required parameter but is null or undefined.");
+              }
+              var urlPath = "/v2/friend/facebook";
+              var queryParams = {
+                  reset: reset,
+              };
+              var _body = null;
+              _body = JSON.stringify(body || {});
+              return napi.doFetch(urlPath, "POST", queryParams, _body, options);
+          },
+          listGroups: function (name, cursor, limit, options) {
+              if (options === void 0) { options = {}; }
+              var urlPath = "/v2/group";
+              var queryParams = {
+                  name: name,
+                  cursor: cursor,
+                  limit: limit,
+              };
+              var _body = null;
+              return napi.doFetch(urlPath, "GET", queryParams, _body, options);
+          },
+          createGroup: function (body, options) {
+              if (options === void 0) { options = {}; }
+              if (body === null || body === undefined) {
+                  throw new Error("'body' is a required parameter but is null or undefined.");
+              }
+              var urlPath = "/v2/group";
+              var queryParams = {};
+              var _body = null;
+              _body = JSON.stringify(body || {});
+              return napi.doFetch(urlPath, "POST", queryParams, _body, options);
+          },
+          deleteGroup: function (groupId, options) {
+              if (options === void 0) { options = {}; }
+              if (groupId === null || groupId === undefined) {
+                  throw new Error("'groupId' is a required parameter but is null or undefined.");
+              }
+              var urlPath = "/v2/group/{group_id}"
+                  .replace("{group_id}", encodeURIComponent(String(groupId)));
+              var queryParams = {};
+              var _body = null;
+              return napi.doFetch(urlPath, "DELETE", queryParams, _body, options);
+          },
+          updateGroup: function (groupId, body, options) {
+              if (options === void 0) { options = {}; }
+              if (groupId === null || groupId === undefined) {
+                  throw new Error("'groupId' is a required parameter but is null or undefined.");
+              }
+              if (body === null || body === undefined) {
+                  throw new Error("'body' is a required parameter but is null or undefined.");
+              }
+              var urlPath = "/v2/group/{group_id}"
+                  .replace("{group_id}", encodeURIComponent(String(groupId)));
+              var queryParams = {};
+              var _body = null;
+              _body = JSON.stringify(body || {});
+              return napi.doFetch(urlPath, "PUT", queryParams, _body, options);
+          },
+          addGroupUsers: function (groupId, userIds, options) {
+              if (options === void 0) { options = {}; }
+              if (groupId === null || groupId === undefined) {
+                  throw new Error("'groupId' is a required parameter but is null or undefined.");
+              }
+              var urlPath = "/v2/group/{group_id}/add"
+                  .replace("{group_id}", encodeURIComponent(String(groupId)));
+              var queryParams = {
+                  user_ids: userIds,
+              };
+              var _body = null;
+              return napi.doFetch(urlPath, "POST", queryParams, _body, options);
+          },
+          joinGroup: function (groupId, options) {
+              if (options === void 0) { options = {}; }
+              if (groupId === null || groupId === undefined) {
+                  throw new Error("'groupId' is a required parameter but is null or undefined.");
+              }
+              var urlPath = "/v2/group/{group_id}/join"
+                  .replace("{group_id}", encodeURIComponent(String(groupId)));
+              var queryParams = {};
+              var _body = null;
+              return napi.doFetch(urlPath, "POST", queryParams, _body, options);
+          },
+          kickGroupUsers: function (groupId, userIds, options) {
+              if (options === void 0) { options = {}; }
+              if (groupId === null || groupId === undefined) {
+                  throw new Error("'groupId' is a required parameter but is null or undefined.");
+              }
+              var urlPath = "/v2/group/{group_id}/kick"
+                  .replace("{group_id}", encodeURIComponent(String(groupId)));
+              var queryParams = {
+                  user_ids: userIds,
+              };
+              var _body = null;
+              return napi.doFetch(urlPath, "POST", queryParams, _body, options);
+          },
+          leaveGroup: function (groupId, options) {
+              if (options === void 0) { options = {}; }
+              if (groupId === null || groupId === undefined) {
+                  throw new Error("'groupId' is a required parameter but is null or undefined.");
+              }
+              var urlPath = "/v2/group/{group_id}/leave"
+                  .replace("{group_id}", encodeURIComponent(String(groupId)));
+              var queryParams = {};
+              var _body = null;
+              return napi.doFetch(urlPath, "POST", queryParams, _body, options);
+          },
+          promoteGroupUsers: function (groupId, userIds, options) {
+              if (options === void 0) { options = {}; }
+              if (groupId === null || groupId === undefined) {
+                  throw new Error("'groupId' is a required parameter but is null or undefined.");
+              }
+              var urlPath = "/v2/group/{group_id}/promote"
+                  .replace("{group_id}", encodeURIComponent(String(groupId)));
+              var queryParams = {
+                  user_ids: userIds,
+              };
+              var _body = null;
+              return napi.doFetch(urlPath, "POST", queryParams, _body, options);
+          },
+          listGroupUsers: function (groupId, options) {
+              if (options === void 0) { options = {}; }
+              if (groupId === null || groupId === undefined) {
+                  throw new Error("'groupId' is a required parameter but is null or undefined.");
+              }
+              var urlPath = "/v2/group/{group_id}/user"
+                  .replace("{group_id}", encodeURIComponent(String(groupId)));
+              var queryParams = {};
+              var _body = null;
+              return napi.doFetch(urlPath, "GET", queryParams, _body, options);
+          },
+          deleteLeaderboardRecord: function (leaderboardId, options) {
+              if (options === void 0) { options = {}; }
+              if (leaderboardId === null || leaderboardId === undefined) {
+                  throw new Error("'leaderboardId' is a required parameter but is null or undefined.");
+              }
+              var urlPath = "/v2/leaderboard/{leaderboard_id}"
+                  .replace("{leaderboard_id}", encodeURIComponent(String(leaderboardId)));
+              var queryParams = {};
+              var _body = null;
+              return napi.doFetch(urlPath, "DELETE", queryParams, _body, options);
+          },
+          listLeaderboardRecords: function (leaderboardId, ownerIds, limit, cursor, options) {
+              if (options === void 0) { options = {}; }
+              if (leaderboardId === null || leaderboardId === undefined) {
+                  throw new Error("'leaderboardId' is a required parameter but is null or undefined.");
+              }
+              var urlPath = "/v2/leaderboard/{leaderboard_id}"
+                  .replace("{leaderboard_id}", encodeURIComponent(String(leaderboardId)));
+              var queryParams = {
+                  owner_ids: ownerIds,
+                  limit: limit,
+                  cursor: cursor,
+              };
+              var _body = null;
+              return napi.doFetch(urlPath, "GET", queryParams, _body, options);
+          },
+          writeLeaderboardRecord: function (leaderboardId, body, options) {
+              if (options === void 0) { options = {}; }
+              if (leaderboardId === null || leaderboardId === undefined) {
+                  throw new Error("'leaderboardId' is a required parameter but is null or undefined.");
+              }
+              if (body === null || body === undefined) {
+                  throw new Error("'body' is a required parameter but is null or undefined.");
+              }
+              var urlPath = "/v2/leaderboard/{leaderboard_id}"
+                  .replace("{leaderboard_id}", encodeURIComponent(String(leaderboardId)));
+              var queryParams = {};
+              var _body = null;
+              _body = JSON.stringify(body || {});
+              return napi.doFetch(urlPath, "POST", queryParams, _body, options);
+          },
+          listLeaderboardRecordsAroundOwner: function (leaderboardId, ownerId, limit, options) {
+              if (options === void 0) { options = {}; }
+              if (leaderboardId === null || leaderboardId === undefined) {
+                  throw new Error("'leaderboardId' is a required parameter but is null or undefined.");
+              }
+              if (ownerId === null || ownerId === undefined) {
+                  throw new Error("'ownerId' is a required parameter but is null or undefined.");
+              }
+              var urlPath = "/v2/leaderboard/{leaderboard_id}/owner/{owner_id}"
+                  .replace("{leaderboard_id}", encodeURIComponent(String(leaderboardId)))
+                  .replace("{owner_id}", encodeURIComponent(String(ownerId)));
+              var queryParams = {
+                  limit: limit,
+              };
+              var _body = null;
+              return napi.doFetch(urlPath, "GET", queryParams, _body, options);
+          },
+          listMatches: function (limit, authoritative, label, minSize, maxSize, query, options) {
+              if (options === void 0) { options = {}; }
+              var urlPath = "/v2/match";
+              var queryParams = {
+                  limit: limit,
+                  authoritative: authoritative,
+                  label: label,
+                  min_size: minSize,
+                  max_size: maxSize,
+                  query: query,
+              };
+              var _body = null;
+              return napi.doFetch(urlPath, "GET", queryParams, _body, options);
+          },
+          deleteNotifications: function (ids, options) {
+              if (options === void 0) { options = {}; }
+              var urlPath = "/v2/notification";
+              var queryParams = {
+                  ids: ids,
+              };
+              var _body = null;
+              return napi.doFetch(urlPath, "DELETE", queryParams, _body, options);
+          },
+          listNotifications: function (limit, cacheableCursor, options) {
+              if (options === void 0) { options = {}; }
+              var urlPath = "/v2/notification";
+              var queryParams = {
+                  limit: limit,
+                  cacheable_cursor: cacheableCursor,
+              };
+              var _body = null;
+              return napi.doFetch(urlPath, "GET", queryParams, _body, options);
+          },
+          rpcFunc2: function (id, payload, httpKey, options) {
+              if (options === void 0) { options = {}; }
+              if (id === null || id === undefined) {
+                  throw new Error("'id' is a required parameter but is null or undefined.");
+              }
+              var urlPath = "/v2/rpc/{id}"
+                  .replace("{id}", encodeURIComponent(String(id)));
+              var queryParams = {
+                  payload: payload,
+                  http_key: httpKey,
+              };
+              var _body = null;
+              return napi.doFetch(urlPath, "GET", queryParams, _body, options);
+          },
+          rpcFunc: function (id, body, options) {
+              if (options === void 0) { options = {}; }
+              if (id === null || id === undefined) {
+                  throw new Error("'id' is a required parameter but is null or undefined.");
+              }
+              if (body === null || body === undefined) {
+                  throw new Error("'body' is a required parameter but is null or undefined.");
+              }
+              var urlPath = "/v2/rpc/{id}"
+                  .replace("{id}", encodeURIComponent(String(id)));
+              var queryParams = {};
+              var _body = null;
+              _body = JSON.stringify(body || {});
+              return napi.doFetch(urlPath, "POST", queryParams, _body, options);
+          },
+          readStorageObjects: function (body, options) {
+              if (options === void 0) { options = {}; }
+              if (body === null || body === undefined) {
+                  throw new Error("'body' is a required parameter but is null or undefined.");
+              }
+              var urlPath = "/v2/storage";
+              var queryParams = {};
+              var _body = null;
+              _body = JSON.stringify(body || {});
+              return napi.doFetch(urlPath, "POST", queryParams, _body, options);
+          },
+          writeStorageObjects: function (body, options) {
+              if (options === void 0) { options = {}; }
+              if (body === null || body === undefined) {
+                  throw new Error("'body' is a required parameter but is null or undefined.");
+              }
+              var urlPath = "/v2/storage";
+              var queryParams = {};
+              var _body = null;
+              _body = JSON.stringify(body || {});
+              return napi.doFetch(urlPath, "PUT", queryParams, _body, options);
+          },
+          deleteStorageObjects: function (body, options) {
+              if (options === void 0) { options = {}; }
+              if (body === null || body === undefined) {
+                  throw new Error("'body' is a required parameter but is null or undefined.");
+              }
+              var urlPath = "/v2/storage/delete";
+              var queryParams = {};
+              var _body = null;
+              _body = JSON.stringify(body || {});
+              return napi.doFetch(urlPath, "PUT", queryParams, _body, options);
+          },
+          listStorageObjects: function (collection, userId, limit, cursor, options) {
+              if (options === void 0) { options = {}; }
+              if (collection === null || collection === undefined) {
+                  throw new Error("'collection' is a required parameter but is null or undefined.");
+              }
+              var urlPath = "/v2/storage/{collection}"
+                  .replace("{collection}", encodeURIComponent(String(collection)));
+              var queryParams = {
+                  user_id: userId,
+                  limit: limit,
+                  cursor: cursor,
+              };
+              var _body = null;
+              return napi.doFetch(urlPath, "GET", queryParams, _body, options);
+          },
+          listStorageObjects2: function (collection, userId, limit, cursor, options) {
+              if (options === void 0) { options = {}; }
+              if (collection === null || collection === undefined) {
+                  throw new Error("'collection' is a required parameter but is null or undefined.");
+              }
+              if (userId === null || userId === undefined) {
+                  throw new Error("'userId' is a required parameter but is null or undefined.");
+              }
+              var urlPath = "/v2/storage/{collection}/{user_id}"
+                  .replace("{collection}", encodeURIComponent(String(collection)))
+                  .replace("{user_id}", encodeURIComponent(String(userId)));
+              var queryParams = {
+                  limit: limit,
+                  cursor: cursor,
+              };
+              var _body = null;
+              return napi.doFetch(urlPath, "GET", queryParams, _body, options);
+          },
+          listTournaments: function (categoryStart, categoryEnd, startTime, endTime, limit, cursor, options) {
+              if (options === void 0) { options = {}; }
+              var urlPath = "/v2/tournament";
+              var queryParams = {
+                  category_start: categoryStart,
+                  category_end: categoryEnd,
+                  start_time: startTime,
+                  end_time: endTime,
+                  limit: limit,
+                  cursor: cursor,
+              };
+              var _body = null;
+              return napi.doFetch(urlPath, "GET", queryParams, _body, options);
+          },
+          listTournamentRecords: function (tournamentId, ownerIds, limit, cursor, options) {
+              if (options === void 0) { options = {}; }
+              if (tournamentId === null || tournamentId === undefined) {
+                  throw new Error("'tournamentId' is a required parameter but is null or undefined.");
+              }
+              var urlPath = "/v2/tournament/{tournament_id}"
+                  .replace("{tournament_id}", encodeURIComponent(String(tournamentId)));
+              var queryParams = {
+                  owner_ids: ownerIds,
+                  limit: limit,
+                  cursor: cursor,
+              };
+              var _body = null;
+              return napi.doFetch(urlPath, "GET", queryParams, _body, options);
+          },
+          writeTournamentRecord: function (tournamentId, body, options) {
+              if (options === void 0) { options = {}; }
+              if (tournamentId === null || tournamentId === undefined) {
+                  throw new Error("'tournamentId' is a required parameter but is null or undefined.");
+              }
+              if (body === null || body === undefined) {
+                  throw new Error("'body' is a required parameter but is null or undefined.");
+              }
+              var urlPath = "/v2/tournament/{tournament_id}"
+                  .replace("{tournament_id}", encodeURIComponent(String(tournamentId)));
+              var queryParams = {};
+              var _body = null;
+              _body = JSON.stringify(body || {});
+              return napi.doFetch(urlPath, "PUT", queryParams, _body, options);
+          },
+          joinTournament: function (tournamentId, options) {
+              if (options === void 0) { options = {}; }
+              if (tournamentId === null || tournamentId === undefined) {
+                  throw new Error("'tournamentId' is a required parameter but is null or undefined.");
+              }
+              var urlPath = "/v2/tournament/{tournament_id}/join"
+                  .replace("{tournament_id}", encodeURIComponent(String(tournamentId)));
+              var queryParams = {};
+              var _body = null;
+              return napi.doFetch(urlPath, "POST", queryParams, _body, options);
+          },
+          listTournamentRecordsAroundOwner: function (tournamentId, ownerId, limit, options) {
+              if (options === void 0) { options = {}; }
+              if (tournamentId === null || tournamentId === undefined) {
+                  throw new Error("'tournamentId' is a required parameter but is null or undefined.");
+              }
+              if (ownerId === null || ownerId === undefined) {
+                  throw new Error("'ownerId' is a required parameter but is null or undefined.");
+              }
+              var urlPath = "/v2/tournament/{tournament_id}/owner/{owner_id}"
+                  .replace("{tournament_id}", encodeURIComponent(String(tournamentId)))
+                  .replace("{owner_id}", encodeURIComponent(String(ownerId)));
+              var queryParams = {
+                  limit: limit,
+              };
+              var _body = null;
+              return napi.doFetch(urlPath, "GET", queryParams, _body, options);
+          },
+          getUsers: function (ids, usernames, facebookIds, options) {
+              if (options === void 0) { options = {}; }
+              var urlPath = "/v2/user";
+              var queryParams = {
+                  ids: ids,
+                  usernames: usernames,
+                  facebook_ids: facebookIds,
+              };
+              var _body = null;
+              return napi.doFetch(urlPath, "GET", queryParams, _body, options);
+          },
+          listUserGroups: function (userId, options) {
+              if (options === void 0) { options = {}; }
+              if (userId === null || userId === undefined) {
+                  throw new Error("'userId' is a required parameter but is null or undefined.");
+              }
+              var urlPath = "/v2/user/{user_id}/group"
+                  .replace("{user_id}", encodeURIComponent(String(userId)));
+              var queryParams = {};
+              var _body = null;
+              return napi.doFetch(urlPath, "GET", queryParams, _body, options);
+          },
+      };
+      return napi;
   };
 
-  var Session = (function () {
-      function Session(token, created_at, expires_at, username, user_id) {
-          this.token = token;
-          this.created_at = created_at;
-          this.expires_at = expires_at;
-          this.username = username;
-          this.user_id = user_id;
-      }
-      Session.prototype.isexpired = function (currenttime) {
-          return (this.expires_at - currenttime) < 0;
-      };
-      Session.restore = function (jwt) {
-          var createdAt = Math.floor(new Date().getTime() / 1000);
-          var parts = jwt.split('.');
-          if (parts.length != 3) {
-              throw new Error('jwt is not valid.');
-          }
-          var decoded = JSON.parse(atob(parts[1]));
-          var expiresAt = Math.floor(parseInt(decoded['exp']));
-          return new Session(jwt, createdAt, expiresAt, decoded['usn'], decoded['uid']);
-      };
-      return Session;
+  var Session = (function () {
+      function Session(token, created_at, expires_at, username, user_id) {
+          this.token = token;
+          this.created_at = created_at;
+          this.expires_at = expires_at;
+          this.username = username;
+          this.user_id = user_id;
+      }
+      Session.prototype.isexpired = function (currenttime) {
+          return (this.expires_at - currenttime) < 0;
+      };
+      Session.restore = function (jwt) {
+          var createdAt = Math.floor(new Date().getTime() / 1000);
+          var parts = jwt.split('.');
+          if (parts.length != 3) {
+              throw 'jwt is not valid.';
+          }
+          var decoded = JSON.parse(atob(parts[1]));
+          var expiresAt = Math.floor(parseInt(decoded['exp']));
+          return new Session(jwt, createdAt, expiresAt, decoded['usn'], decoded['uid']);
+      };
+      return Session;
   }());
 
-  var DefaultSocket = (function () {
-      function DefaultSocket(host, port, useSSL, verbose) {
-          if (useSSL === void 0) { useSSL = false; }
-          if (verbose === void 0) { verbose = false; }
-          this.host = host;
-          this.port = port;
-          this.useSSL = useSSL;
-          this.verbose = verbose;
-          this.cIds = {};
-          this.nextCid = 1;
-      }
-      DefaultSocket.prototype.generatecid = function () {
-          var cid = this.nextCid.toString();
-          ++this.nextCid;
-          return cid;
-      };
-      DefaultSocket.prototype.connect = function (session, createStatus) {
-          var _this = this;
-          if (createStatus === void 0) { createStatus = false; }
-          if (this.socket !== undefined && this.socket.readyState === 1) {
-              return Promise.resolve(session);
-          }
-          var scheme = (this.useSSL) ? "wss://" : "ws://";
-          var url = "" + scheme + this.host + ":" + this.port + "/ws?lang=en&status=" + encodeURIComponent(createStatus.toString()) + "&token=" + encodeURIComponent(session.token);
-          var socket = new WebSocket(url);
-          this.socket = socket;
-          socket.onclose = function (evt) {
-              if (_this.socket !== socket) {
-                  return;
-              }
-              _this.ondisconnect(evt);
-          };
-          socket.onmessage = function (evt) {
-              if (_this.socket !== socket) {
-                  return;
-              }
-              var message = JSON.parse(evt.data);
-              if (_this.verbose && window && window.console) {
-                  console.log("Response: %o", message);
-              }
-              if (message.cid == undefined) {
-                  if (message.notifications) {
-                      message.notifications.notifications.forEach(function (n) {
-                          var notification = {
-                              code: n.code,
-                              create_time: n.create_time,
-                              id: n.id,
-                              persistent: n.persistent,
-                              sender_id: n.sender_id,
-                              subject: n.subject,
-                              content: n.content ? JSON.parse(n.content) : undefined,
-                          };
-                          _this.onnotification(notification);
-                      });
-                  }
-                  else if (message.match_data) {
-                      message.match_data.data = message.match_data.data != null ? JSON.parse(atob(message.match_data.data)) : null;
-                      message.match_data.op_code = parseInt(message.match_data.op_code);
-                      _this.onmatchdata(message.match_data);
-                  }
-                  else if (message.match_presence_event) {
-                      _this.onmatchpresence(message.match_presence_event);
-                  }
-                  else if (message.matchmaker_matched) {
-                      _this.onmatchmakermatched(message.matchmaker_matched);
-                  }
-                  else if (message.status_presence_event) {
-                      _this.onstatuspresence(message.status_presence_event);
-                  }
-                  else if (message.stream_presence_event) {
-                      _this.onstreampresence(message.stream_presence_event);
-                  }
-                  else if (message.stream_data) {
-                      _this.onstreamdata(message.stream_data);
-                  }
-                  else if (message.channel_message) {
-                      message.channel_message.content = JSON.parse(message.channel_message.content);
-                      _this.onchannelmessage(message.channel_message);
-                  }
-                  else if (message.channel_presence_event) {
-                      _this.onchannelpresence(message.channel_presence_event);
-                  }
-                  else {
-                      if (_this.verbose && window && window.console) {
-                          console.log("Unrecognized message received: %o", message);
-                      }
-                  }
-              }
-              else {
-                  var executor = _this.cIds[message.cid];
-                  if (!executor) {
-                      if (_this.verbose && window && window.console) {
-                          console.error("No promise executor for message: %o", message);
-                      }
-                      return;
-                  }
-                  delete _this.cIds[message.cid];
-                  if (message.error) {
-                      executor.reject(new Error(JSON.stringify(message.error)));
-                  }
-                  else {
-                      executor.resolve(message);
-                  }
-              }
-          };
-          return new Promise(function (resolve, reject) {
-              socket.onopen = function (evt) {
-                  if (_this.socket !== socket) {
-                      return;
-                  }
-                  if (_this.verbose && window && window.console) {
-                      console.log(evt);
-                  }
-                  resolve(session);
-              };
-              socket.onerror = function () {
-                  if (_this.socket !== socket) {
-                      return;
-                  }
-                  reject(new Error("connect onerror"));
-                  socket.close();
-              };
-          });
-      };
-      DefaultSocket.prototype.disconnect = function (fireDisconnectEvent) {
-          if (fireDisconnectEvent === void 0) { fireDisconnectEvent = true; }
-          if (this.socket !== undefined) {
-              this.socket.close();
-          }
-          if (fireDisconnectEvent) {
-              this.ondisconnect({});
-          }
-      };
-      DefaultSocket.prototype.ondisconnect = function (evt) {
-          if (this.verbose && window && window.console) {
-              console.log(evt);
-          }
-      };
-      DefaultSocket.prototype.onerror = function (evt) {
-          if (this.verbose && window && window.console) {
-              console.log(evt);
-          }
-      };
-      DefaultSocket.prototype.onchannelmessage = function (channelMessage) {
-          if (this.verbose && window && window.console) {
-              console.log(channelMessage);
-          }
-      };
-      DefaultSocket.prototype.onchannelpresence = function (channelPresence) {
-          if (this.verbose && window && window.console) {
-              console.log(channelPresence);
-          }
-      };
-      DefaultSocket.prototype.onnotification = function (notification) {
-          if (this.verbose && window && window.console) {
-              console.log(notification);
-          }
-      };
-      DefaultSocket.prototype.onmatchdata = function (matchData) {
-          if (this.verbose && window && window.console) {
-              console.log(matchData);
-          }
-      };
-      DefaultSocket.prototype.onmatchpresence = function (matchPresence) {
-          if (this.verbose && window && window.console) {
-              console.log(matchPresence);
-          }
-      };
-      DefaultSocket.prototype.onmatchmakermatched = function (matchmakerMatched) {
-          if (this.verbose && window && window.console) {
-              console.log(matchmakerMatched);
-          }
-      };
-      DefaultSocket.prototype.onstatuspresence = function (statusPresence) {
-          if (this.verbose && window && window.console) {
-              console.log(statusPresence);
-          }
-      };
-      DefaultSocket.prototype.onstreampresence = function (streamPresence) {
-          if (this.verbose && window && window.console) {
-              console.log(streamPresence);
-          }
-      };
-      DefaultSocket.prototype.onstreamdata = function (streamData) {
-          if (this.verbose && window && window.console) {
-              console.log(streamData);
-          }
-      };
-      DefaultSocket.prototype.send = function (message) {
-          var _this = this;
-          var m = message;
-          return new Promise(function (resolve, reject) {
-              if (_this.socket === undefined) {
-                  reject(new Error("Socket connection has not been established yet."));
-              }
-              else if (_this.socket.readyState !== 1) {
-                  reject(new Error("Socket connection has not been open yet."));
-              }
-              else {
-                  if (m.match_data_send) {
-                      m.match_data_send.data = btoa(JSON.stringify(m.match_data_send.data));
-                      m.match_data_send.op_code = m.match_data_send.op_code.toString();
-                      _this.socket.send(JSON.stringify(m));
-                      resolve();
-                  }
-                  else {
-                      if (m.channel_message_send) {
-                          m.channel_message_send.content = JSON.stringify(m.channel_message_send.content);
-                      }
-                      else if (m.channel_message_update) {
-                          m.channel_message_update.content = JSON.stringify(m.channel_message_update.content);
-                      }
-                      var cid = _this.generatecid();
-                      _this.cIds[cid] = { resolve: resolve, reject: reject };
-                      m.cid = cid;
-                      _this.socket.send(JSON.stringify(m));
-                  }
-              }
-              if (_this.verbose && window && window.console) {
-                  console.log("Sent message: %o", m);
-              }
-          });
-      };
-      return DefaultSocket;
+  var DefaultSocket = (function () {
+      function DefaultSocket(host, port, useSSL, verbose) {
+          if (useSSL === void 0) { useSSL = false; }
+          if (verbose === void 0) { verbose = false; }
+          this.host = host;
+          this.port = port;
+          this.useSSL = useSSL;
+          this.verbose = verbose;
+          this.cIds = {};
+          this.nextCid = 1;
+      }
+      DefaultSocket.prototype.generatecid = function () {
+          var cid = this.nextCid.toString();
+          ++this.nextCid;
+          return cid;
+      };
+      DefaultSocket.prototype.connect = function (session, createStatus) {
+          var _this = this;
+          if (createStatus === void 0) { createStatus = false; }
+          if (this.socket != undefined) {
+              return Promise.resolve(session);
+          }
+          var scheme = (this.useSSL) ? "wss://" : "ws://";
+          var url = "" + scheme + this.host + ":" + this.port + "/ws?lang=en&status=" + encodeURIComponent(createStatus.toString()) + "&token=" + encodeURIComponent(session.token);
+          var socket = new WebSocket(url);
+          this.socket = socket;
+          socket.onclose = function (evt) {
+              _this.ondisconnect(evt);
+              _this.socket = undefined;
+          };
+          socket.onerror = function (evt) {
+              _this.onerror(evt);
+          };
+          socket.onmessage = function (evt) {
+              var message = JSON.parse(evt.data);
+              if (_this.verbose && window && window.console) {
+                  console.log("Response: %o", message);
+              }
+              if (message.cid == undefined) {
+                  if (message.notifications) {
+                      message.notifications.notifications.forEach(function (n) {
+                          var notification = {
+                              code: n.code,
+                              create_time: n.create_time,
+                              id: n.id,
+                              persistent: n.persistent,
+                              sender_id: n.sender_id,
+                              subject: n.subject,
+                              content: n.content ? JSON.parse(n.content) : undefined,
+                          };
+                          _this.onnotification(notification);
+                      });
+                  }
+                  else if (message.match_data) {
+                      message.match_data.data = message.match_data.data != null ? JSON.parse(atob(message.match_data.data)) : null;
+                      message.match_data.op_code = parseInt(message.match_data.op_code);
+                      _this.onmatchdata(message.match_data);
+                  }
+                  else if (message.match_presence_event) {
+                      _this.onmatchpresence(message.match_presence_event);
+                  }
+                  else if (message.matchmaker_matched) {
+                      _this.onmatchmakermatched(message.matchmaker_matched);
+                  }
+                  else if (message.status_presence_event) {
+                      _this.onstatuspresence(message.status_presence_event);
+                  }
+                  else if (message.stream_presence_event) {
+                      _this.onstreampresence(message.stream_presence_event);
+                  }
+                  else if (message.stream_data) {
+                      _this.onstreamdata(message.stream_data);
+                  }
+                  else if (message.channel_message) {
+                      message.channel_message.content = JSON.parse(message.channel_message.content);
+                      _this.onchannelmessage(message.channel_message);
+                  }
+                  else if (message.channel_presence_event) {
+                      _this.onchannelpresence(message.channel_presence_event);
+                  }
+                  else {
+                      if (_this.verbose && window && window.console) {
+                          console.log("Unrecognized message received: %o", message);
+                      }
+                  }
+              }
+              else {
+                  var executor = _this.cIds[message.cid];
+                  if (!executor) {
+                      if (_this.verbose && window && window.console) {
+                          console.error("No promise executor for message: %o", message);
+                      }
+                      return;
+                  }
+                  delete _this.cIds[message.cid];
+                  if (message.error) {
+                      executor.reject(message.error);
+                  }
+                  else {
+                      executor.resolve(message);
+                  }
+              }
+          };
+          return new Promise(function (resolve, reject) {
+              socket.onopen = function (evt) {
+                  if (_this.verbose && window && window.console) {
+                      console.log(evt);
+                  }
+                  resolve(session);
+              };
+              socket.onerror = function (evt) {
+                  reject(evt);
+                  socket.close();
+                  _this.socket = undefined;
+              };
+          });
+      };
+      DefaultSocket.prototype.disconnect = function (fireDisconnectEvent) {
+          if (fireDisconnectEvent === void 0) { fireDisconnectEvent = true; }
+          if (this.socket !== undefined) {
+              this.socket.close();
+          }
+          if (fireDisconnectEvent) {
+              this.ondisconnect({});
+          }
+      };
+      DefaultSocket.prototype.ondisconnect = function (evt) {
+          if (this.verbose && window && window.console) {
+              console.log(evt);
+          }
+      };
+      DefaultSocket.prototype.onerror = function (evt) {
+          if (this.verbose && window && window.console) {
+              console.log(evt);
+          }
+      };
+      DefaultSocket.prototype.onchannelmessage = function (channelMessage) {
+          if (this.verbose && window && window.console) {
+              console.log(channelMessage);
+          }
+      };
+      DefaultSocket.prototype.onchannelpresence = function (channelPresence) {
+          if (this.verbose && window && window.console) {
+              console.log(channelPresence);
+          }
+      };
+      DefaultSocket.prototype.onnotification = function (notification) {
+          if (this.verbose && window && window.console) {
+              console.log(notification);
+          }
+      };
+      DefaultSocket.prototype.onmatchdata = function (matchData) {
+          if (this.verbose && window && window.console) {
+              console.log(matchData);
+          }
+      };
+      DefaultSocket.prototype.onmatchpresence = function (matchPresence) {
+          if (this.verbose && window && window.console) {
+              console.log(matchPresence);
+          }
+      };
+      DefaultSocket.prototype.onmatchmakermatched = function (matchmakerMatched) {
+          if (this.verbose && window && window.console) {
+              console.log(matchmakerMatched);
+          }
+      };
+      DefaultSocket.prototype.onstatuspresence = function (statusPresence) {
+          if (this.verbose && window && window.console) {
+              console.log(statusPresence);
+          }
+      };
+      DefaultSocket.prototype.onstreampresence = function (streamPresence) {
+          if (this.verbose && window && window.console) {
+              console.log(streamPresence);
+          }
+      };
+      DefaultSocket.prototype.onstreamdata = function (streamData) {
+          if (this.verbose && window && window.console) {
+              console.log(streamData);
+          }
+      };
+      DefaultSocket.prototype.send = function (message) {
+          var _this = this;
+          var m = message;
+          return new Promise(function (resolve, reject) {
+              if (_this.socket === undefined) {
+                  reject("Socket connection has not been established yet.");
+              }
+              else {
+                  if (m.match_data_send) {
+                      m.match_data_send.data = btoa(JSON.stringify(m.match_data_send.data));
+                      m.match_data_send.op_code = m.match_data_send.op_code.toString();
+                      _this.socket.send(JSON.stringify(m));
+                      resolve();
+                  }
+                  else {
+                      if (m.channel_message_send) {
+                          m.channel_message_send.content = JSON.stringify(m.channel_message_send.content);
+                      }
+                      else if (m.channel_message_update) {
+                          m.channel_message_update.content = JSON.stringify(m.channel_message_update.content);
+                      }
+                      var cid = _this.generatecid();
+                      _this.cIds[cid] = { resolve: resolve, reject: reject };
+                      m.cid = cid;
+                      _this.socket.send(JSON.stringify(m));
+                  }
+              }
+              if (_this.verbose && window && window.console) {
+                  console.log("Sent message: %o", m);
+              }
+          });
+      };
+      return DefaultSocket;
   }());
 
-  var DEFAULT_HOST = "127.0.0.1";
-  var DEFAULT_PORT = "7350";
-  var DEFAULT_SERVER_KEY = "defaultkey";
-  var DEFAULT_TIMEOUT_MS = 7000;
-  var Client = (function () {
-      function Client(serverkey, host, port, useSSL, timeout) {
-          if (serverkey === void 0) { serverkey = DEFAULT_SERVER_KEY; }
-          if (host === void 0) { host = DEFAULT_HOST; }
-          if (port === void 0) { port = DEFAULT_PORT; }
-          if (useSSL === void 0) { useSSL = false; }
-          if (timeout === void 0) { timeout = DEFAULT_TIMEOUT_MS; }
-          this.serverkey = serverkey;
-          this.host = host;
-          this.port = port;
-          this.useSSL = useSSL;
-          this.timeout = timeout;
-          var scheme = (useSSL) ? "https://" : "http://";
-          var basePath = "" + scheme + host + ":" + port;
-          this.configuration = {
-              basePath: basePath,
-              username: serverkey,
-              password: "",
-              timeoutMs: timeout,
-          };
-          this.apiClient = NakamaApi(this.configuration);
-      }
-      Client.prototype.addGroupUsers = function (session, groupId, ids) {
-          var _this = this;
-          this.configuration.bearerToken = (session && session.token);
-          var urlPath = "/v2/group/" + groupId + "/add";
-          var queryParams = {
-              user_ids: ids
-          };
-          var urlQuery = "?" + Object.keys(queryParams)
-              .map(function (k) {
-              if (queryParams[k] instanceof Array) {
-                  return queryParams[k].reduce(function (prev, curr) {
-                      return prev + encodeURIComponent(k) + "=" + encodeURIComponent(curr) + "&";
-                  }, "");
-              }
-              else {
-                  if (queryParams[k] != null) {
-                      return encodeURIComponent(k) + "=" + encodeURIComponent(queryParams[k]) + "&";
-                  }
-              }
-          })
-              .join("");
-          var fetchOptions = __assign({ method: "POST" });
-          var headers = {
-              "Accept": "application/json",
-              "Content-Type": "application/json",
-          };
-          if (this.configuration.bearerToken) {
-              headers["Authorization"] = "Bearer " + this.configuration.bearerToken;
-          }
-          else if (this.configuration.username) {
-              headers["Authorization"] = "Basic " + btoa(this.configuration.username + ":" + this.configuration.password);
-          }
-          fetchOptions.headers = __assign({}, headers);
-          return Promise.race([
-              fetch(this.configuration.basePath + urlPath + urlQuery, fetchOptions).then(function (response) {
-                  if (response.status >= 200 && response.status < 300) {
-                      return response.json();
-                  }
-                  else {
-                      throw new Error(String(response.status));
-                  }
-              }),
-              new Promise(function (_, reject) {
-                  return setTimeout(reject, _this.configuration.timeoutMs, new Error("Request timed out."));
-              }),
-          ]).then(function (response) {
-              return Promise.resolve(response != undefined);
-          });
-      };
-      Client.prototype.addFriends = function (session, ids, usernames) {
-          var _this = this;
-          this.configuration.bearerToken = (session && session.token);
-          var urlPath = "/v2/friend";
-          var queryParams = {
-              ids: ids,
-              usernames: usernames
-          };
-          var urlQuery = "?" + Object.keys(queryParams)
-              .map(function (k) {
-              if (queryParams[k] instanceof Array) {
-                  return queryParams[k].reduce(function (prev, curr) {
-                      return prev + encodeURIComponent(k) + "=" + encodeURIComponent(curr) + "&";
-                  }, "");
-              }
-              else {
-                  if (queryParams[k] != null) {
-                      return encodeURIComponent(k) + "=" + encodeURIComponent(queryParams[k]) + "&";
-                  }
-              }
-          })
-              .join("");
-          var fetchOptions = __assign({ method: "POST" });
-          var headers = {
-              "Accept": "application/json",
-              "Content-Type": "application/json",
-          };
-          if (this.configuration.bearerToken) {
-              headers["Authorization"] = "Bearer " + this.configuration.bearerToken;
-          }
-          else if (this.configuration.username) {
-              headers["Authorization"] = "Basic " + btoa(this.configuration.username + ":" + this.configuration.password);
-          }
-          fetchOptions.headers = __assign({}, headers);
-          return Promise.race([
-              fetch(this.configuration.basePath + urlPath + urlQuery, fetchOptions).then(function (response) {
-                  if (response.status >= 200 && response.status < 300) {
-                      return response.json();
-                  }
-                  else {
-                      throw new Error(String(response.status));
-                  }
-              }),
-              new Promise(function (_, reject) {
-                  return setTimeout(reject, _this.configuration.timeoutMs, new Error("Request timed out."));
-              }),
-          ]).then(function (response) {
-              return Promise.resolve(response != undefined);
-          });
-      };
-      Client.prototype.authenticateCustom = function (request) {
-          var _this = this;
-          var urlPath = "/v2/account/authenticate/custom";
-          var queryParams = {
-              username: request.username,
-              create: request.create
-          };
-          var urlQuery = "?" + Object.keys(queryParams)
-              .map(function (k) {
-              if (queryParams[k] instanceof Array) {
-                  return queryParams[k].reduce(function (prev, curr) {
-                      return prev + encodeURIComponent(k) + "=" + encodeURIComponent(curr) + "&";
-                  }, "");
-              }
-              else {
-                  if (queryParams[k] != null) {
-                      return encodeURIComponent(k) + "=" + encodeURIComponent(queryParams[k]) + "&";
-                  }
-              }
-          })
-              .join("");
-          var fetchOptions = __assign({ method: "POST" });
-          var headers = {
-              "Accept": "application/json",
-              "Content-Type": "application/json",
-          };
-          if (this.configuration.username) {
-              headers["Authorization"] = "Basic " + btoa(this.configuration.username + ":" + this.configuration.password);
-          }
-          fetchOptions.headers = __assign({}, headers);
-          fetchOptions.body = JSON.stringify({
-              id: request.id
-          });
-          return Promise.race([
-              fetch(this.configuration.basePath + urlPath + urlQuery, fetchOptions).then(function (response) {
-                  if (response.status >= 200 && response.status < 300) {
-                      return response.json();
-                  }
-                  else {
-                      throw new Error(String(response.status));
-                  }
-              }),
-              new Promise(function (_, reject) {
-                  return setTimeout(reject, _this.configuration.timeoutMs, new Error("Request timed out."));
-              }),
-          ]).then(function (apiSession) {
-              return Session.restore(apiSession.token || "");
-          });
-      };
-      Client.prototype.authenticateDevice = function (request) {
-          var _this = this;
-          var urlPath = "/v2/account/authenticate/device";
-          var queryParams = {
-              username: request.username,
-              create: request.create
-          };
-          var urlQuery = "?" + Object.keys(queryParams)
-              .map(function (k) {
-              if (queryParams[k] instanceof Array) {
-                  return queryParams[k].reduce(function (prev, curr) {
-                      return prev + encodeURIComponent(k) + "=" + encodeURIComponent(curr) + "&";
-                  }, "");
-              }
-              else {
-                  if (queryParams[k] != null) {
-                      return encodeURIComponent(k) + "=" + encodeURIComponent(queryParams[k]) + "&";
-                  }
-              }
-          })
-              .join("");
-          var fetchOptions = __assign({ method: "POST" });
-          var headers = {
-              "Accept": "application/json",
-              "Content-Type": "application/json",
-          };
-          if (this.configuration.username) {
-              headers["Authorization"] = "Basic " + btoa(this.configuration.username + ":" + this.configuration.password);
-          }
-          fetchOptions.headers = __assign({}, headers);
-          fetchOptions.body = JSON.stringify({
-              id: request.id
-          });
-          return Promise.race([
-              fetch(this.configuration.basePath + urlPath + urlQuery, fetchOptions).then(function (response) {
-                  if (response.status >= 200 && response.status < 300) {
-                      return response.json();
-                  }
-                  else {
-                      throw new Error(String(response.status));
-                  }
-              }),
-              new Promise(function (_, reject) {
-                  return setTimeout(reject, _this.configuration.timeoutMs, new Error("Request timed out."));
-              }),
-          ]).then(function (apiSession) {
-              return Session.restore(apiSession.token || "");
-          });
-      };
-      Client.prototype.authenticateEmail = function (request) {
-          var _this = this;
-          var urlPath = "/v2/account/authenticate/email";
-          var queryParams = {
-              username: request.username,
-              create: request.create
-          };
-          var urlQuery = "?" + Object.keys(queryParams)
-              .map(function (k) {
-              if (queryParams[k] instanceof Array) {
-                  return queryParams[k].reduce(function (prev, curr) {
-                      return prev + encodeURIComponent(k) + "=" + encodeURIComponent(curr) + "&";
-                  }, "");
-              }
-              else {
-                  if (queryParams[k] != null) {
-                      return encodeURIComponent(k) + "=" + encodeURIComponent(queryParams[k]) + "&";
-                  }
-              }
-          })
-              .join("");
-          var fetchOptions = __assign({ method: "POST" });
-          var headers = {
-              "Accept": "application/json",
-              "Content-Type": "application/json",
-          };
-          if (this.configuration.username) {
-              headers["Authorization"] = "Basic " + btoa(this.configuration.username + ":" + this.configuration.password);
-          }
-          fetchOptions.headers = __assign({}, headers);
-          fetchOptions.body = JSON.stringify({
-              email: request.email,
-              password: request.password
-          });
-          return Promise.race([
-              fetch(this.configuration.basePath + urlPath + urlQuery, fetchOptions).then(function (response) {
-                  if (response.status >= 200 && response.status < 300) {
-                      return response.json();
-                  }
-                  else {
-                      throw new Error(String(response.status));
-                  }
-              }),
-              new Promise(function (_, reject) {
-                  return setTimeout(reject, _this.configuration.timeoutMs, new Error("Request timed out."));
-              }),
-          ]).then(function (apiSession) {
-              return Session.restore(apiSession.token || "");
-          });
-      };
-      Client.prototype.authenticateFacebook = function (request) {
-          var _this = this;
-          var urlPath = "/v2/account/authenticate/facebook";
-          var queryParams = {
-              username: request.username,
-              create: request.create
-          };
-          var urlQuery = "?" + Object.keys(queryParams)
-              .map(function (k) {
-              if (queryParams[k] instanceof Array) {
-                  return queryParams[k].reduce(function (prev, curr) {
-                      return prev + encodeURIComponent(k) + "=" + encodeURIComponent(curr) + "&";
-                  }, "");
-              }
-              else {
-                  if (queryParams[k] != null) {
-                      return encodeURIComponent(k) + "=" + encodeURIComponent(queryParams[k]) + "&";
-                  }
-              }
-          })
-              .join("");
-          var fetchOptions = __assign({ method: "POST" });
-          var headers = {
-              "Accept": "application/json",
-              "Content-Type": "application/json",
-          };
-          if (this.configuration.username) {
-              headers["Authorization"] = "Basic " + btoa(this.configuration.username + ":" + this.configuration.password);
-          }
-          fetchOptions.headers = __assign({}, headers);
-          fetchOptions.body = JSON.stringify({
-              token: request.token
-          });
-          return Promise.race([
-              fetch(this.configuration.basePath + urlPath + urlQuery, fetchOptions).then(function (response) {
-                  if (response.status >= 200 && response.status < 300) {
-                      return response.json();
-                  }
-                  else {
-                      throw new Error(String(response.status));
-                  }
-              }),
-              new Promise(function (_, reject) {
-                  return setTimeout(reject, _this.configuration.timeoutMs, new Error("Request timed out."));
-              }),
-          ]).then(function (apiSession) {
-              return Session.restore(apiSession.token || "");
-          });
-      };
-      Client.prototype.authenticateGoogle = function (request) {
-          var _this = this;
-          var urlPath = "/v2/account/authenticate/google";
-          var queryParams = {
-              username: request.username,
-              create: request.create
-          };
-          var urlQuery = "?" + Object.keys(queryParams)
-              .map(function (k) {
-              if (queryParams[k] instanceof Array) {
-                  return queryParams[k].reduce(function (prev, curr) {
-                      return prev + encodeURIComponent(k) + "=" + encodeURIComponent(curr) + "&";
-                  }, "");
-              }
-              else {
-                  if (queryParams[k] != null) {
-                      return encodeURIComponent(k) + "=" + encodeURIComponent(queryParams[k]) + "&";
-                  }
-              }
-          })
-              .join("");
-          var fetchOptions = __assign({ method: "POST" });
-          var headers = {
-              "Accept": "application/json",
-              "Content-Type": "application/json",
-          };
-          if (this.configuration.username) {
-              headers["Authorization"] = "Basic " + btoa(this.configuration.username + ":" + this.configuration.password);
-          }
-          fetchOptions.headers = __assign({}, headers);
-          fetchOptions.body = JSON.stringify({
-              token: request.token
-          });
-          return Promise.race([
-              fetch(this.configuration.basePath + urlPath + urlQuery, fetchOptions).then(function (response) {
-                  if (response.status >= 200 && response.status < 300) {
-                      return response.json();
-                  }
-                  else {
-                      throw new Error(String(response.status));
-                  }
-              }),
-              new Promise(function (_, reject) {
-                  return setTimeout(reject, _this.configuration.timeoutMs, new Error("Request timed out."));
-              }),
-          ]).then(function (apiSession) {
-              return Session.restore(apiSession.token || "");
-          });
-      };
-      Client.prototype.authenticateGameCenter = function (request) {
-          var _this = this;
-          var urlPath = "/v2/account/authenticate/gamecenter";
-          var queryParams = {
-              username: request.username,
-              create: request.create
-          };
-          var urlQuery = "?" + Object.keys(queryParams)
-              .map(function (k) {
-              if (queryParams[k] instanceof Array) {
-                  return queryParams[k].reduce(function (prev, curr) {
-                      return prev + encodeURIComponent(k) + "=" + encodeURIComponent(curr) + "&";
-                  }, "");
-              }
-              else {
-                  if (queryParams[k] != null) {
-                      return encodeURIComponent(k) + "=" + encodeURIComponent(queryParams[k]) + "&";
-                  }
-              }
-          })
-              .join("");
-          var fetchOptions = __assign({ method: "POST" });
-          var headers = {
-              "Accept": "application/json",
-              "Content-Type": "application/json",
-          };
-          if (this.configuration.username) {
-              headers["Authorization"] = "Basic " + btoa(this.configuration.username + ":" + this.configuration.password);
-          }
-          fetchOptions.headers = __assign({}, headers);
-          fetchOptions.body = JSON.stringify({
-              bundle_id: request.bundle_id,
-              player_id: request.player_id,
-              public_key_url: request.public_key_url,
-              salt: request.salt,
-              signature: request.signature,
-              timestamp_seconds: request.timestamp_seconds
-          });
-          return Promise.race([
-              fetch(this.configuration.basePath + urlPath + urlQuery, fetchOptions).then(function (response) {
-                  if (response.status >= 200 && response.status < 300) {
-                      return response.json();
-                  }
-                  else {
-                      throw new Error(String(response.status));
-                  }
-              }),
-              new Promise(function (_, reject) {
-                  return setTimeout(reject, _this.configuration.timeoutMs, new Error("Request timed out."));
-              }),
-          ]).then(function (apiSession) {
-              return Session.restore(apiSession.token || "");
-          });
-      };
-      Client.prototype.authenticateSteam = function (request) {
-          var _this = this;
-          var urlPath = "/v2/account/authenticate/steam";
-          var queryParams = {
-              username: request.username,
-              create: request.create
-          };
-          var urlQuery = "?" + Object.keys(queryParams)
-              .map(function (k) {
-              if (queryParams[k] instanceof Array) {
-                  return queryParams[k].reduce(function (prev, curr) {
-                      return prev + encodeURIComponent(k) + "=" + encodeURIComponent(curr) + "&";
-                  }, "");
-              }
-              else {
-                  if (queryParams[k] != null) {
-                      return encodeURIComponent(k) + "=" + encodeURIComponent(queryParams[k]) + "&";
-                  }
-              }
-          })
-              .join("");
-          var fetchOptions = __assign({ method: "POST" });
-          var headers = {
-              "Accept": "application/json",
-              "Content-Type": "application/json",
-          };
-          if (this.configuration.username) {
-              headers["Authorization"] = "Basic " + btoa(this.configuration.username + ":" + this.configuration.password);
-          }
-          fetchOptions.headers = __assign({}, headers);
-          fetchOptions.body = JSON.stringify({
-              token: request.token
-          });
-          return Promise.race([
-              fetch(this.configuration.basePath + urlPath + urlQuery, fetchOptions).then(function (response) {
-                  if (response.status >= 200 && response.status < 300) {
-                      return response.json();
-                  }
-                  else {
-                      throw new Error(String(response.status));
-                  }
-              }),
-              new Promise(function (_, reject) {
-                  return setTimeout(reject, _this.configuration.timeoutMs, new Error("Request timed out."));
-              }),
-          ]).then(function (apiSession) {
-              return Session.restore(apiSession.token || "");
-          });
-      };
-      Client.prototype.blockFriends = function (session, ids, usernames) {
-          var _this = this;
-          this.configuration.bearerToken = (session && session.token);
-          var urlPath = "/v2/friend/block";
-          var queryParams = {
-              ids: ids,
-              usernames: usernames
-          };
-          var urlQuery = "?" + Object.keys(queryParams)
-              .map(function (k) {
-              if (queryParams[k] instanceof Array) {
-                  return queryParams[k].reduce(function (prev, curr) {
-                      return prev + encodeURIComponent(k) + "=" + encodeURIComponent(curr) + "&";
-                  }, "");
-              }
-              else {
-                  if (queryParams[k] != null) {
-                      return encodeURIComponent(k) + "=" + encodeURIComponent(queryParams[k]) + "&";
-                  }
-              }
-          })
-              .join("");
-          var fetchOptions = __assign({ method: "POST" });
-          var headers = {
-              "Accept": "application/json",
-              "Content-Type": "application/json",
-          };
-          if (this.configuration.bearerToken) {
-              headers["Authorization"] = "Bearer " + this.configuration.bearerToken;
-          }
-          else if (this.configuration.username) {
-              headers["Authorization"] = "Basic " + btoa(this.configuration.username + ":" + this.configuration.password);
-          }
-          fetchOptions.headers = __assign({}, headers);
-          return Promise.race([
-              fetch(this.configuration.basePath + urlPath + urlQuery, fetchOptions).then(function (response) {
-                  if (response.status >= 200 && response.status < 300) {
-                      return response.json();
-                  }
-                  else {
-                      throw new Error(String(response.status));
-                  }
-              }),
-              new Promise(function (_, reject) {
-                  return setTimeout(reject, _this.configuration.timeoutMs, new Error("Request timed out."));
-              }),
-          ]).then(function (response) {
-              return Promise.resolve(response != undefined);
-          });
-      };
-      Client.prototype.createGroup = function (session, request) {
-          this.configuration.bearerToken = (session && session.token);
-          return this.apiClient.createGroup(request).then(function (response) {
-              return Promise.resolve({
-                  avatar_url: response.avatar_url,
-                  create_time: response.create_time,
-                  creator_id: response.creator_id,
-                  description: response.description,
-                  edge_count: response.edge_count ? Number(response.edge_count) : 0,
-                  id: response.id,
-                  lang_tag: response.lang_tag,
-                  max_count: response.max_count ? Number(response.max_count) : 0,
-                  metadata: response.metadata ? JSON.parse(response.metadata) : undefined,
-                  name: response.name,
-                  open: response.open,
-                  update_time: response.update_time
-              });
-          });
-      };
-      Client.prototype.createSocket = function (useSSL, verbose) {
-          if (useSSL === void 0) { useSSL = false; }
-          if (verbose === void 0) { verbose = false; }
-          return new DefaultSocket(this.host, this.port, useSSL, verbose);
-      };
-      Client.prototype.deleteFriends = function (session, ids, usernames) {
-          var _this = this;
-          this.configuration.bearerToken = (session && session.token);
-          var urlPath = "/v2/friend";
-          var queryParams = {
-              ids: ids,
-              usernames: usernames
-          };
-          var urlQuery = "?" + Object.keys(queryParams)
-              .map(function (k) {
-              if (queryParams[k] instanceof Array) {
-                  return queryParams[k].reduce(function (prev, curr) {
-                      return prev + encodeURIComponent(k) + "=" + encodeURIComponent(curr) + "&";
-                  }, "");
-              }
-              else {
-                  if (queryParams[k] != null) {
-                      return encodeURIComponent(k) + "=" + encodeURIComponent(queryParams[k]) + "&";
-                  }
-              }
-          })
-              .join("");
-          var fetchOptions = __assign({ method: "DELETE" });
-          var headers = {
-              "Accept": "application/json",
-              "Content-Type": "application/json",
-          };
-          if (this.configuration.bearerToken) {
-              headers["Authorization"] = "Bearer " + this.configuration.bearerToken;
-          }
-          else if (this.configuration.username) {
-              headers["Authorization"] = "Basic " + btoa(this.configuration.username + ":" + this.configuration.password);
-          }
-          fetchOptions.headers = __assign({}, headers);
-          return Promise.race([
-              fetch(this.configuration.basePath + urlPath + urlQuery, fetchOptions).then(function (response) {
-                  if (response.status >= 200 && response.status < 300) {
-                      return response.json();
-                  }
-                  else {
-                      throw new Error(String(response.status));
-                  }
-              }),
-              new Promise(function (_, reject) {
-                  return setTimeout(reject, _this.configuration.timeoutMs, new Error("Request timed out."));
-              }),
-          ]).then(function (response) {
-              return Promise.resolve(response != undefined);
-          });
-      };
-      Client.prototype.deleteGroup = function (session, groupId) {
-          this.configuration.bearerToken = (session && session.token);
-          return this.apiClient.deleteGroup(groupId).then(function (response) {
-              return response !== undefined;
-          });
-      };
-      Client.prototype.deleteNotifications = function (session, ids) {
-          var _this = this;
-          this.configuration.bearerToken = (session && session.token);
-          var urlPath = "/v2/notification";
-          var queryParams = {
-              ids: ids
-          };
-          var urlQuery = "?" + Object.keys(queryParams)
-              .map(function (k) {
-              if (queryParams[k] instanceof Array) {
-                  return queryParams[k].reduce(function (prev, curr) {
-                      return prev + encodeURIComponent(k) + "=" + encodeURIComponent(curr) + "&";
-                  }, "");
-              }
-              else {
-                  if (queryParams[k] != null) {
-                      return encodeURIComponent(k) + "=" + encodeURIComponent(queryParams[k]) + "&";
-                  }
-              }
-          })
-              .join("");
-          var fetchOptions = __assign({ method: "DELETE" });
-          var headers = {
-              "Accept": "application/json",
-              "Content-Type": "application/json",
-          };
-          if (this.configuration.bearerToken) {
-              headers["Authorization"] = "Bearer " + this.configuration.bearerToken;
-          }
-          else if (this.configuration.username) {
-              headers["Authorization"] = "Basic " + btoa(this.configuration.username + ":" + this.configuration.password);
-          }
-          fetchOptions.headers = __assign({}, headers);
-          return Promise.race([
-              fetch(this.configuration.basePath + urlPath + urlQuery, fetchOptions).then(function (response) {
-                  if (response.status >= 200 && response.status < 300) {
-                      return response.json();
-                  }
-                  else {
-                      throw new Error(String(response.status));
-                  }
-              }),
-              new Promise(function (_, reject) {
-                  return setTimeout(reject, _this.configuration.timeoutMs, new Error("Request timed out."));
-              }),
-          ]).then(function (response) {
-              return Promise.resolve(response != undefined);
-          });
-      };
-      Client.prototype.deleteStorageObjects = function (session, request) {
-          this.configuration.bearerToken = (session && session.token);
-          return this.apiClient.deleteStorageObjects(request).then(function (response) {
-              return Promise.resolve(response != undefined);
-          });
-      };
-      Client.prototype.getAccount = function (session) {
-          this.configuration.bearerToken = (session && session.token);
-          return this.apiClient.getAccount();
-      };
-      Client.prototype.importFacebookFriends = function (session, request) {
-          this.configuration.bearerToken = (session && session.token);
-          return this.apiClient.importFacebookFriends(request).then(function (response) {
-              return response !== undefined;
-          });
-      };
-      Client.prototype.getUsers = function (session, ids, usernames, facebookIds) {
-          this.configuration.bearerToken = (session && session.token);
-          return this.apiClient.getUsers(ids, usernames, facebookIds).then(function (response) {
-              var result = {
-                  users: []
-              };
-              if (response.users == null) {
-                  return Promise.resolve(result);
-              }
-              response.users.forEach(function (u) {
-                  result.users.push({
-                      avatar_url: u.avatar_url,
-                      create_time: u.create_time,
-                      display_name: u.display_name,
-                      edge_count: u.edge_count ? Number(u.edge_count) : 0,
-                      facebook_id: u.facebook_id,
-                      gamecenter_id: u.gamecenter_id,
-                      google_id: u.google_id,
-                      id: u.id,
-                      lang_tag: u.lang_tag,
-                      location: u.location,
-                      online: u.online,
-                      steam_id: u.steam_id,
-                      timezone: u.timezone,
-                      update_time: u.update_time,
-                      username: u.username,
-                      metadata: u.metadata ? JSON.parse(u.metadata) : undefined
-                  });
-              });
-              return Promise.resolve(result);
-          });
-      };
-      Client.prototype.joinGroup = function (session, groupId) {
-          this.configuration.bearerToken = (session && session.token);
-          return this.apiClient.joinGroup(groupId, {}).then(function (response) {
-              return response !== undefined;
-          });
-      };
-      Client.prototype.joinTournament = function (session, tournamentId) {
-          this.configuration.bearerToken = (session && session.token);
-          return this.apiClient.joinTournament(tournamentId, {}).then(function (response) {
-              return response !== undefined;
-          });
-      };
-      Client.prototype.kickGroupUsers = function (session, groupId, ids) {
-          var _this = this;
-          this.configuration.bearerToken = (session && session.token);
-          var urlPath = "/v2/group/" + groupId + "/kick";
-          var queryParams = {
-              user_ids: ids
-          };
-          var urlQuery = "?" + Object.keys(queryParams)
-              .map(function (k) {
-              if (queryParams[k] instanceof Array) {
-                  return queryParams[k].reduce(function (prev, curr) {
-                      return prev + encodeURIComponent(k) + "=" + encodeURIComponent(curr) + "&";
-                  }, "");
-              }
-              else {
-                  if (queryParams[k] != null) {
-                      return encodeURIComponent(k) + "=" + encodeURIComponent(queryParams[k]) + "&";
-                  }
-              }
-          })
-              .join("");
-          var fetchOptions = __assign({ method: "POST" });
-          var headers = {
-              "Accept": "application/json",
-              "Content-Type": "application/json",
-          };
-          if (this.configuration.bearerToken) {
-              headers["Authorization"] = "Bearer " + this.configuration.bearerToken;
-          }
-          else if (this.configuration.username) {
-              headers["Authorization"] = "Basic " + btoa(this.configuration.username + ":" + this.configuration.password);
-          }
-          fetchOptions.headers = __assign({}, headers);
-          return Promise.race([
-              fetch(this.configuration.basePath + urlPath + urlQuery, fetchOptions).then(function (response) {
-                  if (response.status >= 200 && response.status < 300) {
-                      return response.json();
-                  }
-                  else {
-                      throw new Error(String(response.status));
-                  }
-              }),
-              new Promise(function (_, reject) {
-                  return setTimeout(reject, _this.configuration.timeoutMs, new Error("Request timed out."));
-              }),
-          ]).then(function (response) {
-              return Promise.resolve(response != undefined);
-          });
-      };
-      Client.prototype.leaveGroup = function (session, groupId) {
-          this.configuration.bearerToken = (session && session.token);
-          return this.apiClient.leaveGroup(groupId, {}).then(function (response) {
-              return response !== undefined;
-          });
-      };
-      Client.prototype.listChannelMessages = function (session, channelId, limit, forward, cursor) {
-          this.configuration.bearerToken = (session && session.token);
-          return this.apiClient.listChannelMessages(channelId, limit, forward, cursor).then(function (response) {
-              var result = {
-                  messages: [],
-                  next_cursor: response.next_cursor,
-                  prev_cursor: response.prev_cursor
-              };
-              if (response.messages == null) {
-                  return Promise.resolve(result);
-              }
-              response.messages.forEach(function (m) {
-                  result.messages.push({
-                      channel_id: m.channel_id,
-                      code: m.code ? Number(m.code) : 0,
-                      create_time: m.create_time,
-                      message_id: m.message_id,
-                      persistent: m.persistent,
-                      sender_id: m.sender_id,
-                      update_time: m.update_time,
-                      username: m.username,
-                      content: m.content ? JSON.parse(m.content) : undefined
-                  });
-              });
-              return Promise.resolve(result);
-          });
-      };
-      Client.prototype.listGroupUsers = function (session, groupId) {
-          this.configuration.bearerToken = (session && session.token);
-          return this.apiClient.listGroupUsers(groupId).then(function (response) {
-              var result = {
-                  group_users: []
-              };
-              if (response.group_users == null) {
-                  return Promise.resolve(result);
-              }
-              response.group_users.forEach(function (gu) {
-                  result.group_users.push({
-                      user: {
-                          avatar_url: gu.user.avatar_url,
-                          create_time: gu.user.create_time,
-                          display_name: gu.user.display_name,
-                          edge_count: gu.user.edge_count ? Number(gu.user.edge_count) : 0,
-                          facebook_id: gu.user.facebook_id,
-                          gamecenter_id: gu.user.gamecenter_id,
-                          google_id: gu.user.google_id,
-                          id: gu.user.id,
-                          lang_tag: gu.user.lang_tag,
-                          location: gu.user.location,
-                          online: gu.user.online,
-                          steam_id: gu.user.steam_id,
-                          timezone: gu.user.timezone,
-                          update_time: gu.user.update_time,
-                          username: gu.user.username,
-                          metadata: gu.user.metadata ? JSON.parse(gu.user.metadata) : undefined
-                      },
-                      state: gu.state ? Number(gu.state) : 0
-                  });
-              });
-              return Promise.resolve(result);
-          });
-      };
-      Client.prototype.listUserGroups = function (session, userId) {
-          this.configuration.bearerToken = (session && session.token);
-          return this.apiClient.listUserGroups(userId).then(function (response) {
-              var result = {
-                  user_groups: []
-              };
-              if (response.user_groups == null) {
-                  return Promise.resolve(result);
-              }
-              response.user_groups.forEach(function (ug) {
-                  result.user_groups.push({
-                      group: {
-                          avatar_url: ug.group.avatar_url,
-                          create_time: ug.group.create_time,
-                          creator_id: ug.group.creator_id,
-                          description: ug.group.description,
-                          edge_count: ug.group.edge_count ? Number(ug.group.edge_count) : 0,
-                          id: ug.group.id,
-                          lang_tag: ug.group.lang_tag,
-                          max_count: ug.group.max_count,
-                          metadata: ug.group.metadata ? JSON.parse(ug.group.metadata) : undefined,
-                          name: ug.group.name,
-                          open: ug.group.open,
-                          update_time: ug.group.update_time
-                      },
-                      state: ug.state ? Number(ug.state) : 0
-                  });
-              });
-              return Promise.resolve(result);
-          });
-      };
-      Client.prototype.listGroups = function (session, name, cursor, limit) {
-          this.configuration.bearerToken = (session && session.token);
-          return this.apiClient.listGroups(name, cursor, limit).then(function (response) {
-              var result = {
-                  groups: []
-              };
-              if (response.groups == null) {
-                  return Promise.resolve(result);
-              }
-              result.cursor = response.cursor;
-              response.groups.forEach(function (ug) {
-                  result.groups.push({
-                      avatar_url: ug.avatar_url,
-                      create_time: ug.create_time,
-                      creator_id: ug.creator_id,
-                      description: ug.description,
-                      edge_count: ug.edge_count ? Number(ug.edge_count) : 0,
-                      id: ug.id,
-                      lang_tag: ug.lang_tag,
-                      max_count: ug.max_count,
-                      metadata: ug.metadata ? JSON.parse(ug.metadata) : undefined,
-                      name: ug.name,
-                      open: ug.open,
-                      update_time: ug.update_time
-                  });
-              });
-              return Promise.resolve(result);
-          });
-      };
-      Client.prototype.linkCustom = function (session, request) {
-          this.configuration.bearerToken = (session && session.token);
-          return this.apiClient.linkCustom(request).then(function (response) {
-              return response !== undefined;
-          });
-      };
-      Client.prototype.linkDevice = function (session, request) {
-          this.configuration.bearerToken = (session && session.token);
-          return this.apiClient.linkDevice(request).then(function (response) {
-              return response !== undefined;
-          });
-      };
-      Client.prototype.linkEmail = function (session, request) {
-          this.configuration.bearerToken = (session && session.token);
-          return this.apiClient.linkEmail(request).then(function (response) {
-              return response !== undefined;
-          });
-      };
-      Client.prototype.linkFacebook = function (session, request) {
-          this.configuration.bearerToken = (session && session.token);
-          return this.apiClient.linkFacebook(request).then(function (response) {
-              return response !== undefined;
-          });
-      };
-      Client.prototype.linkGoogle = function (session, request) {
-          this.configuration.bearerToken = (session && session.token);
-          return this.apiClient.linkGoogle(request).then(function (response) {
-              return response !== undefined;
-          });
-      };
-      Client.prototype.linkGameCenter = function (session, request) {
-          this.configuration.bearerToken = (session && session.token);
-          return this.apiClient.linkGameCenter(request).then(function (response) {
-              return response !== undefined;
-          });
-      };
-      Client.prototype.linkSteam = function (session, request) {
-          this.configuration.bearerToken = (session && session.token);
-          return this.apiClient.linkSteam(request).then(function (response) {
-              return response !== undefined;
-          });
-      };
-      Client.prototype.listFriends = function (session) {
-          this.configuration.bearerToken = (session && session.token);
-          return this.apiClient.listFriends().then(function (response) {
-              var result = {
-                  friends: []
-              };
-              if (response.friends == null) {
-                  return Promise.resolve(result);
-              }
-              response.friends.forEach(function (f) {
-                  result.friends.push({
-                      user: {
-                          avatar_url: f.user.avatar_url,
-                          create_time: f.user.create_time,
-                          display_name: f.user.display_name,
-                          edge_count: f.user.edge_count ? Number(f.user.edge_count) : 0,
-                          facebook_id: f.user.facebook_id,
-                          gamecenter_id: f.user.gamecenter_id,
-                          google_id: f.user.google_id,
-                          id: f.user.id,
-                          lang_tag: f.user.lang_tag,
-                          location: f.user.location,
-                          online: f.user.online,
-                          steam_id: f.user.steam_id,
-                          timezone: f.user.timezone,
-                          update_time: f.user.update_time,
-                          username: f.user.username,
-                          metadata: f.user.metadata ? JSON.parse(f.user.metadata) : undefined
-                      },
-                      state: f.state
-                  });
-              });
-              return Promise.resolve(result);
-          });
-      };
-      Client.prototype.listLeaderboardRecords = function (session, leaderboardId, ownerIds, limit, cursor) {
-          this.configuration.bearerToken = (session && session.token);
-          return this.apiClient.listLeaderboardRecords(leaderboardId, ownerIds, limit, cursor).then(function (response) {
-              var list = {
-                  next_cursor: response.next_cursor,
-                  prev_cursor: response.prev_cursor,
-                  owner_records: [],
-                  records: []
-              };
-              if (response.owner_records != null) {
-                  response.owner_records.forEach(function (o) {
-                      list.owner_records.push({
-                          expiry_time: o.expiry_time,
-                          leaderboard_id: o.leaderboard_id,
-                          metadata: o.metadata ? JSON.parse(o.metadata) : undefined,
-                          num_score: o.num_score ? Number(o.num_score) : 0,
-                          owner_id: o.owner_id,
-                          rank: o.rank ? Number(o.rank) : 0,
-                          score: o.score ? Number(o.score) : 0,
-                          subscore: o.subscore ? Number(o.subscore) : 0,
-                          update_time: o.update_time,
-                          username: o.username,
-                          max_num_score: o.max_num_score ? Number(o.max_num_score) : 0,
-                      });
-                  });
-              }
-              if (response.records != null) {
-                  response.records.forEach(function (o) {
-                      list.records.push({
-                          expiry_time: o.expiry_time,
-                          leaderboard_id: o.leaderboard_id,
-                          metadata: o.metadata ? JSON.parse(o.metadata) : undefined,
-                          num_score: o.num_score ? Number(o.num_score) : 0,
-                          owner_id: o.owner_id,
-                          rank: o.rank ? Number(o.rank) : 0,
-                          score: o.score ? Number(o.score) : 0,
-                          subscore: o.subscore ? Number(o.subscore) : 0,
-                          update_time: o.update_time,
-                          username: o.username,
-                          max_num_score: o.max_num_score ? Number(o.max_num_score) : 0,
-                      });
-                  });
-              }
-              return Promise.resolve(list);
-          });
-      };
-      Client.prototype.listLeaderboardRecordsAroundOwner = function (session, leaderboardId, ownerId, limit) {
-          this.configuration.bearerToken = (session && session.token);
-          return this.apiClient.listLeaderboardRecordsAroundOwner(leaderboardId, ownerId, limit).then(function (response) {
-              var list = {
-                  next_cursor: response.next_cursor,
-                  prev_cursor: response.prev_cursor,
-                  owner_records: [],
-                  records: []
-              };
-              if (response.owner_records != null) {
-                  response.owner_records.forEach(function (o) {
-                      list.owner_records.push({
-                          expiry_time: o.expiry_time,
-                          leaderboard_id: o.leaderboard_id,
-                          metadata: o.metadata ? JSON.parse(o.metadata) : undefined,
-                          num_score: o.num_score ? Number(o.num_score) : 0,
-                          owner_id: o.owner_id,
-                          rank: o.rank ? Number(o.rank) : 0,
-                          score: o.score ? Number(o.score) : 0,
-                          subscore: o.subscore ? Number(o.subscore) : 0,
-                          update_time: o.update_time,
-                          username: o.username,
-                          max_num_score: o.max_num_score ? Number(o.max_num_score) : 0,
-                      });
-                  });
-              }
-              if (response.records != null) {
-                  response.records.forEach(function (o) {
-                      list.records.push({
-                          expiry_time: o.expiry_time,
-                          leaderboard_id: o.leaderboard_id,
-                          metadata: o.metadata ? JSON.parse(o.metadata) : undefined,
-                          num_score: o.num_score ? Number(o.num_score) : 0,
-                          owner_id: o.owner_id,
-                          rank: o.rank ? Number(o.rank) : 0,
-                          score: o.score ? Number(o.score) : 0,
-                          subscore: o.subscore ? Number(o.subscore) : 0,
-                          update_time: o.update_time,
-                          username: o.username,
-                          max_num_score: o.max_num_score ? Number(o.max_num_score) : 0,
-                      });
-                  });
-              }
-              return Promise.resolve(list);
-          });
-      };
-      Client.prototype.listMatches = function (session, limit, authoritative, label, minSize, maxSize, query) {
-          this.configuration.bearerToken = (session && session.token);
-          return this.apiClient.listMatches(limit, authoritative, label, minSize, maxSize, query);
-      };
-      Client.prototype.listNotifications = function (session, limit, cacheableCursor) {
-          this.configuration.bearerToken = (session && session.token);
-          return this.apiClient.listNotifications(limit, cacheableCursor).then(function (response) {
-              var result = {
-                  cacheable_cursor: response.cacheable_cursor,
-                  notifications: [],
-              };
-              if (response.notifications == null) {
-                  return Promise.resolve(result);
-              }
-              response.notifications.forEach(function (n) {
-                  result.notifications.push({
-                      code: n.code ? Number(n.code) : 0,
-                      create_time: n.create_time,
-                      id: n.id,
-                      persistent: n.persistent,
-                      sender_id: n.sender_id,
-                      subject: n.subject,
-                      content: n.content ? JSON.parse(n.content) : undefined
-                  });
-              });
-              return Promise.resolve(result);
-          });
-      };
-      Client.prototype.listStorageObjects = function (session, collection, userId, limit, cursor) {
-          this.configuration.bearerToken = (session && session.token);
-          return this.apiClient.listStorageObjects(collection, userId, limit, cursor).then(function (response) {
-              var result = {
-                  objects: [],
-                  cursor: response.cursor
-              };
-              if (response.objects == null) {
-                  return Promise.resolve(result);
-              }
-              response.objects.forEach(function (o) {
-                  result.objects.push({
-                      collection: o.collection,
-                      key: o.key,
-                      permission_read: o.permission_read ? Number(o.permission_read) : 0,
-                      permission_write: o.permission_write ? Number(o.permission_write) : 0,
-                      value: o.value ? JSON.parse(o.value) : undefined,
-                      version: o.version,
-                      user_id: o.user_id,
-                      create_time: o.create_time,
-                      update_time: o.update_time
-                  });
-              });
-              return Promise.resolve(result);
-          });
-      };
-      Client.prototype.listTournaments = function (session, categoryStart, categoryEnd, startTime, endTime, limit, cursor) {
-          this.configuration.bearerToken = (session && session.token);
-          return this.apiClient.listTournaments(categoryStart, categoryEnd, startTime, endTime, limit, cursor).then(function (response) {
-              var list = {
-                  cursor: response.cursor,
-                  tournaments: [],
-              };
-              if (response.tournaments != null) {
-                  response.tournaments.forEach(function (o) {
-                      list.tournaments.push({
-                          id: o.id,
-                          title: o.title,
-                          description: o.description,
-                          duration: o.duration ? Number(o.duration) : 0,
-                          category: o.category ? Number(o.category) : 0,
-                          sort_order: o.sort_order ? Number(o.sort_order) : 0,
-                          size: o.size ? Number(o.size) : 0,
-                          max_size: o.max_size ? Number(o.max_size) : 0,
-                          max_num_score: o.max_num_score ? Number(o.max_num_score) : 0,
-                          can_enter: o.can_enter,
-                          end_active: o.end_active ? Number(o.end_active) : 0,
-                          next_reset: o.next_reset ? Number(o.next_reset) : 0,
-                          metadata: o.metadata ? JSON.parse(o.metadata) : undefined,
-                          create_time: o.create_time,
-                          start_time: o.start_time,
-                          end_time: o.end_time,
-                      });
-                  });
-              }
-              return Promise.resolve(list);
-          });
-      };
-      Client.prototype.listTournamentRecords = function (session, tournamentId, ownerIds, limit, cursor) {
-          this.configuration.bearerToken = (session && session.token);
-          return this.apiClient.listTournamentRecords(tournamentId, ownerIds, limit, cursor).then(function (response) {
-              var list = {
-                  next_cursor: response.next_cursor,
-                  prev_cursor: response.prev_cursor,
-                  owner_records: [],
-                  records: []
-              };
-              if (response.owner_records != null) {
-                  response.owner_records.forEach(function (o) {
-                      list.owner_records.push({
-                          expiry_time: o.expiry_time,
-                          leaderboard_id: o.leaderboard_id,
-                          metadata: o.metadata ? JSON.parse(o.metadata) : undefined,
-                          num_score: o.num_score ? Number(o.num_score) : 0,
-                          owner_id: o.owner_id,
-                          rank: o.rank ? Number(o.rank) : 0,
-                          score: o.score ? Number(o.score) : 0,
-                          subscore: o.subscore ? Number(o.subscore) : 0,
-                          update_time: o.update_time,
-                          username: o.username,
-                          max_num_score: o.max_num_score ? Number(o.max_num_score) : 0,
-                      });
-                  });
-              }
-              if (response.records != null) {
-                  response.records.forEach(function (o) {
-                      list.records.push({
-                          expiry_time: o.expiry_time,
-                          leaderboard_id: o.leaderboard_id,
-                          metadata: o.metadata ? JSON.parse(o.metadata) : undefined,
-                          num_score: o.num_score ? Number(o.num_score) : 0,
-                          owner_id: o.owner_id,
-                          rank: o.rank ? Number(o.rank) : 0,
-                          score: o.score ? Number(o.score) : 0,
-                          subscore: o.subscore ? Number(o.subscore) : 0,
-                          update_time: o.update_time,
-                          username: o.username,
-                          max_num_score: o.max_num_score ? Number(o.max_num_score) : 0,
-                      });
-                  });
-              }
-              return Promise.resolve(list);
-          });
-      };
-      Client.prototype.listTournamentRecordsAroundOwner = function (session, tournamentId, ownerId, limit) {
-          this.configuration.bearerToken = (session && session.token);
-          return this.apiClient.listTournamentRecordsAroundOwner(tournamentId, ownerId, limit).then(function (response) {
-              var list = {
-                  next_cursor: response.next_cursor,
-                  prev_cursor: response.prev_cursor,
-                  owner_records: [],
-                  records: []
-              };
-              if (response.owner_records != null) {
-                  response.owner_records.forEach(function (o) {
-                      list.owner_records.push({
-                          expiry_time: o.expiry_time,
-                          leaderboard_id: o.leaderboard_id,
-                          metadata: o.metadata ? JSON.parse(o.metadata) : undefined,
-                          num_score: o.num_score ? Number(o.num_score) : 0,
-                          owner_id: o.owner_id,
-                          rank: o.rank ? Number(o.rank) : 0,
-                          score: o.score ? Number(o.score) : 0,
-                          subscore: o.subscore ? Number(o.subscore) : 0,
-                          update_time: o.update_time,
-                          username: o.username,
-                          max_num_score: o.max_num_score ? Number(o.max_num_score) : 0,
-                      });
-                  });
-              }
-              if (response.records != null) {
-                  response.records.forEach(function (o) {
-                      list.records.push({
-                          expiry_time: o.expiry_time,
-                          leaderboard_id: o.leaderboard_id,
-                          metadata: o.metadata ? JSON.parse(o.metadata) : undefined,
-                          num_score: o.num_score ? Number(o.num_score) : 0,
-                          owner_id: o.owner_id,
-                          rank: o.rank ? Number(o.rank) : 0,
-                          score: o.score ? Number(o.score) : 0,
-                          subscore: o.subscore ? Number(o.subscore) : 0,
-                          update_time: o.update_time,
-                          username: o.username,
-                          max_num_score: o.max_num_score ? Number(o.max_num_score) : 0,
-                      });
-                  });
-              }
-              return Promise.resolve(list);
-          });
-      };
-      Client.prototype.promoteGroupUsers = function (session, groupId, ids) {
-          var _this = this;
-          this.configuration.bearerToken = (session && session.token);
-          var urlPath = "/v2/group/" + groupId + "/promote";
-          var queryParams = {
-              user_ids: ids
-          };
-          var urlQuery = "?" + Object.keys(queryParams)
-              .map(function (k) {
-              if (queryParams[k] instanceof Array) {
-                  return queryParams[k].reduce(function (prev, curr) {
-                      return prev + encodeURIComponent(k) + "=" + encodeURIComponent(curr) + "&";
-                  }, "");
-              }
-              else {
-                  if (queryParams[k] != null) {
-                      return encodeURIComponent(k) + "=" + encodeURIComponent(queryParams[k]) + "&";
-                  }
-              }
-          })
-              .join("");
-          var fetchOptions = __assign({ method: "POST" });
-          var headers = {
-              "Accept": "application/json",
-              "Content-Type": "application/json",
-          };
-          if (this.configuration.bearerToken) {
-              headers["Authorization"] = "Bearer " + this.configuration.bearerToken;
-          }
-          else if (this.configuration.username) {
-              headers["Authorization"] = "Basic " + btoa(this.configuration.username + ":" + this.configuration.password);
-          }
-          fetchOptions.headers = __assign({}, headers);
-          return Promise.race([
-              fetch(this.configuration.basePath + urlPath + urlQuery, fetchOptions).then(function (response) {
-                  if (response.status >= 200 && response.status < 300) {
-                      return response.json();
-                  }
-                  else {
-                      throw new Error(String(response.status));
-                  }
-              }),
-              new Promise(function (_, reject) {
-                  return setTimeout(reject, _this.configuration.timeoutMs, new Error("Request timed out."));
-              }),
-          ]).then(function (response) {
-              return Promise.resolve(response != undefined);
-          });
-      };
-      Client.prototype.readStorageObjects = function (session, request) {
-          this.configuration.bearerToken = (session && session.token);
-          return this.apiClient.readStorageObjects(request).then(function (response) {
-              var result = { objects: [] };
-              if (response.objects == null) {
-                  return Promise.resolve(result);
-              }
-              response.objects.forEach(function (o) {
-                  result.objects.push({
-                      collection: o.collection,
-                      key: o.key,
-                      permission_read: o.permission_read ? Number(o.permission_read) : 0,
-                      permission_write: o.permission_write ? Number(o.permission_write) : 0,
-                      value: o.value ? JSON.parse(o.value) : undefined,
-                      version: o.version,
-                      user_id: o.user_id,
-                      create_time: o.create_time,
-                      update_time: o.update_time
-                  });
-              });
-              return Promise.resolve(result);
-          });
-      };
-      Client.prototype.rpc = function (session, id, input) {
-          this.configuration.bearerToken = (session && session.token);
-          return this.apiClient.rpcFunc(id, JSON.stringify(input)).then(function (response) {
-              return Promise.resolve({
-                  id: response.id,
-                  payload: (!response.payload) ? undefined : JSON.parse(response.payload)
-              });
-          });
-      };
-      Client.prototype.rpcGet = function (id, session, httpKey, input) {
-          var _this = this;
-          if (!httpKey || httpKey == "") {
-              this.configuration.bearerToken = (session && session.token);
-          }
-          else {
-              this.configuration.username = undefined;
-              this.configuration.bearerToken = undefined;
-          }
-          return this.apiClient.rpcFunc2(id, input && JSON.stringify(input) || "", httpKey)
-              .then(function (response) {
-              _this.configuration.username = _this.serverkey;
-              return Promise.resolve({
-                  id: response.id,
-                  payload: (!response.payload) ? undefined : JSON.parse(response.payload)
-              });
-          }).catch(function (err) {
-              _this.configuration.username = _this.serverkey;
-              throw err;
-          });
-      };
-      Client.prototype.unlinkCustom = function (session, request) {
-          this.configuration.bearerToken = (session && session.token);
-          return this.apiClient.unlinkCustom(request).then(function (response) {
-              return response !== undefined;
-          });
-      };
-      Client.prototype.unlinkDevice = function (session, request) {
-          this.configuration.bearerToken = (session && session.token);
-          return this.apiClient.unlinkDevice(request).then(function (response) {
-              return response !== undefined;
-          });
-      };
-      Client.prototype.unlinkEmail = function (session, request) {
-          this.configuration.bearerToken = (session && session.token);
-          return this.apiClient.unlinkEmail(request).then(function (response) {
-              return response !== undefined;
-          });
-      };
-      Client.prototype.unlinkFacebook = function (session, request) {
-          this.configuration.bearerToken = (session && session.token);
-          return this.apiClient.unlinkFacebook(request).then(function (response) {
-              return response !== undefined;
-          });
-      };
-      Client.prototype.unlinkGoogle = function (session, request) {
-          this.configuration.bearerToken = (session && session.token);
-          return this.apiClient.unlinkGoogle(request).then(function (response) {
-              return response !== undefined;
-          });
-      };
-      Client.prototype.unlinkGameCenter = function (session, request) {
-          this.configuration.bearerToken = (session && session.token);
-          return this.apiClient.unlinkGameCenter(request).then(function (response) {
-              return response !== undefined;
-          });
-      };
-      Client.prototype.unlinkSteam = function (session, request) {
-          this.configuration.bearerToken = (session && session.token);
-          return this.apiClient.unlinkSteam(request).then(function (response) {
-              return response !== undefined;
-          });
-      };
-      Client.prototype.updateAccount = function (session, request) {
-          this.configuration.bearerToken = (session && session.token);
-          return this.apiClient.updateAccount(request).then(function (response) {
-              return response !== undefined;
-          });
-      };
-      Client.prototype.updateGroup = function (session, groupId, request) {
-          this.configuration.bearerToken = (session && session.token);
-          return this.apiClient.updateGroup(groupId, request).then(function (response) {
-              return response !== undefined;
-          });
-      };
-      Client.prototype.writeLeaderboardRecord = function (session, leaderboardId, request) {
-          this.configuration.bearerToken = (session && session.token);
-          return this.apiClient.writeLeaderboardRecord(leaderboardId, {
-              metadata: request.metadata ? JSON.stringify(request.metadata) : undefined,
-              score: request.score,
-              subscore: request.subscore
-          }).then(function (response) {
-              return Promise.resolve({
-                  expiry_time: response.expiry_time,
-                  leaderboard_id: response.leaderboard_id,
-                  metadata: response.metadata ? JSON.parse(response.metadata) : undefined,
-                  num_score: response.num_score ? Number(response.num_score) : 0,
-                  owner_id: response.owner_id,
-                  score: response.score ? Number(response.score) : 0,
-                  subscore: response.subscore ? Number(response.subscore) : 0,
-                  update_time: response.update_time,
-                  username: response.username,
-                  max_num_score: response.max_num_score ? Number(response.max_num_score) : 0,
-                  rank: response.rank ? Number(response.rank) : 0,
-              });
-          });
-      };
-      Client.prototype.writeStorageObjects = function (session, objects) {
-          this.configuration.bearerToken = (session && session.token);
-          var request = { objects: [] };
-          objects.forEach(function (o) {
-              request.objects.push({
-                  collection: o.collection,
-                  key: o.key,
-                  permission_read: o.permission_read,
-                  permission_write: o.permission_write,
-                  value: JSON.stringify(o.value),
-                  version: o.version
-              });
-          });
-          return this.apiClient.writeStorageObjects(request);
-      };
-      Client.prototype.writeTournamentRecord = function (session, tournamentId, request) {
-          this.configuration.bearerToken = (session && session.token);
-          return this.apiClient.writeTournamentRecord(tournamentId, {
-              metadata: request.metadata ? JSON.stringify(request.metadata) : undefined,
-              score: request.score,
-              subscore: request.subscore
-          }).then(function (response) {
-              return Promise.resolve({
-                  expiry_time: response.expiry_time,
-                  leaderboard_id: response.leaderboard_id,
-                  metadata: response.metadata ? JSON.parse(response.metadata) : undefined,
-                  num_score: response.num_score ? Number(response.num_score) : 0,
-                  owner_id: response.owner_id,
-                  score: response.score ? Number(response.score) : 0,
-                  subscore: response.subscore ? Number(response.subscore) : 0,
-                  update_time: response.update_time,
-                  username: response.username,
-                  max_num_score: response.max_num_score ? Number(response.max_num_score) : 0,
-                  rank: response.rank ? Number(response.rank) : 0,
-              });
-          });
-      };
-      return Client;
+  var DEFAULT_HOST = "127.0.0.1";
+  var DEFAULT_PORT = "7350";
+  var DEFAULT_SERVER_KEY = "defaultkey";
+  var DEFAULT_TIMEOUT_MS = 7000;
+  var Client = (function () {
+      function Client(serverkey, host, port, useSSL, timeout) {
+          if (serverkey === void 0) { serverkey = DEFAULT_SERVER_KEY; }
+          if (host === void 0) { host = DEFAULT_HOST; }
+          if (port === void 0) { port = DEFAULT_PORT; }
+          if (useSSL === void 0) { useSSL = false; }
+          if (timeout === void 0) { timeout = DEFAULT_TIMEOUT_MS; }
+          this.serverkey = serverkey;
+          this.host = host;
+          this.port = port;
+          this.useSSL = useSSL;
+          this.timeout = timeout;
+          var scheme = (useSSL) ? "https://" : "http://";
+          var basePath = "" + scheme + host + ":" + port;
+          this.configuration = {
+              basePath: basePath,
+              username: serverkey,
+              password: "",
+              timeoutMs: timeout,
+          };
+          this.apiClient = NakamaApi(this.configuration);
+      }
+      Client.prototype.addGroupUsers = function (session, groupId, ids) {
+          var _this = this;
+          this.configuration.bearerToken = (session && session.token);
+          var urlPath = "/v2/group/" + groupId + "/add";
+          var queryParams = {
+              user_ids: ids
+          };
+          var urlQuery = "?" + Object.keys(queryParams)
+              .map(function (k) {
+              if (queryParams[k] instanceof Array) {
+                  return queryParams[k].reduce(function (prev, curr) {
+                      return prev + encodeURIComponent(k) + "=" + encodeURIComponent(curr) + "&";
+                  }, "");
+              }
+              else {
+                  if (queryParams[k] != null) {
+                      return encodeURIComponent(k) + "=" + encodeURIComponent(queryParams[k]) + "&";
+                  }
+              }
+          })
+              .join("");
+          var fetchOptions = __assign({ method: "POST" });
+          var headers = {
+              "Accept": "application/json",
+              "Content-Type": "application/json",
+          };
+          if (this.configuration.bearerToken) {
+              headers["Authorization"] = "Bearer " + this.configuration.bearerToken;
+          }
+          else if (this.configuration.username) {
+              headers["Authorization"] = "Basic " + btoa(this.configuration.username + ":" + this.configuration.password);
+          }
+          fetchOptions.headers = __assign({}, headers);
+          return Promise.race([
+              fetch(this.configuration.basePath + urlPath + urlQuery, fetchOptions).then(function (response) {
+                  if (response.status >= 200 && response.status < 300) {
+                      return response.json();
+                  }
+                  else {
+                      throw response;
+                  }
+              }),
+              new Promise(function (_, reject) {
+                  return setTimeout(reject, _this.configuration.timeoutMs, "Request timed out.");
+              }),
+          ]).then(function (response) {
+              return Promise.resolve(response != undefined);
+          });
+      };
+      Client.prototype.addFriends = function (session, ids, usernames) {
+          var _this = this;
+          this.configuration.bearerToken = (session && session.token);
+          var urlPath = "/v2/friend";
+          var queryParams = {
+              ids: ids,
+              usernames: usernames
+          };
+          var urlQuery = "?" + Object.keys(queryParams)
+              .map(function (k) {
+              if (queryParams[k] instanceof Array) {
+                  return queryParams[k].reduce(function (prev, curr) {
+                      return prev + encodeURIComponent(k) + "=" + encodeURIComponent(curr) + "&";
+                  }, "");
+              }
+              else {
+                  if (queryParams[k] != null) {
+                      return encodeURIComponent(k) + "=" + encodeURIComponent(queryParams[k]) + "&";
+                  }
+              }
+          })
+              .join("");
+          var fetchOptions = __assign({ method: "POST" });
+          var headers = {
+              "Accept": "application/json",
+              "Content-Type": "application/json",
+          };
+          if (this.configuration.bearerToken) {
+              headers["Authorization"] = "Bearer " + this.configuration.bearerToken;
+          }
+          else if (this.configuration.username) {
+              headers["Authorization"] = "Basic " + btoa(this.configuration.username + ":" + this.configuration.password);
+          }
+          fetchOptions.headers = __assign({}, headers);
+          return Promise.race([
+              fetch(this.configuration.basePath + urlPath + urlQuery, fetchOptions).then(function (response) {
+                  if (response.status >= 200 && response.status < 300) {
+                      return response.json();
+                  }
+                  else {
+                      throw response;
+                  }
+              }),
+              new Promise(function (_, reject) {
+                  return setTimeout(reject, _this.configuration.timeoutMs, "Request timed out.");
+              }),
+          ]).then(function (response) {
+              return Promise.resolve(response != undefined);
+          });
+      };
+      Client.prototype.authenticateCustom = function (request) {
+          var _this = this;
+          var urlPath = "/v2/account/authenticate/custom";
+          var queryParams = {
+              username: request.username,
+              create: request.create
+          };
+          var urlQuery = "?" + Object.keys(queryParams)
+              .map(function (k) {
+              if (queryParams[k] instanceof Array) {
+                  return queryParams[k].reduce(function (prev, curr) {
+                      return prev + encodeURIComponent(k) + "=" + encodeURIComponent(curr) + "&";
+                  }, "");
+              }
+              else {
+                  if (queryParams[k] != null) {
+                      return encodeURIComponent(k) + "=" + encodeURIComponent(queryParams[k]) + "&";
+                  }
+              }
+          })
+              .join("");
+          var fetchOptions = __assign({ method: "POST" });
+          var headers = {
+              "Accept": "application/json",
+              "Content-Type": "application/json",
+          };
+          if (this.configuration.username) {
+              headers["Authorization"] = "Basic " + btoa(this.configuration.username + ":" + this.configuration.password);
+          }
+          fetchOptions.headers = __assign({}, headers);
+          fetchOptions.body = JSON.stringify({
+              id: request.id
+          });
+          return Promise.race([
+              fetch(this.configuration.basePath + urlPath + urlQuery, fetchOptions).then(function (response) {
+                  if (response.status >= 200 && response.status < 300) {
+                      return response.json();
+                  }
+                  else {
+                      throw response;
+                  }
+              }),
+              new Promise(function (_, reject) {
+                  return setTimeout(reject, _this.configuration.timeoutMs, "Request timed out.");
+              }),
+          ]).then(function (apiSession) {
+              return Session.restore(apiSession.token || "");
+          });
+      };
+      Client.prototype.authenticateDevice = function (request) {
+          var _this = this;
+          var urlPath = "/v2/account/authenticate/device";
+          var queryParams = {
+              username: request.username,
+              create: request.create
+          };
+          var urlQuery = "?" + Object.keys(queryParams)
+              .map(function (k) {
+              if (queryParams[k] instanceof Array) {
+                  return queryParams[k].reduce(function (prev, curr) {
+                      return prev + encodeURIComponent(k) + "=" + encodeURIComponent(curr) + "&";
+                  }, "");
+              }
+              else {
+                  if (queryParams[k] != null) {
+                      return encodeURIComponent(k) + "=" + encodeURIComponent(queryParams[k]) + "&";
+                  }
+              }
+          })
+              .join("");
+          var fetchOptions = __assign({ method: "POST" });
+          var headers = {
+              "Accept": "application/json",
+              "Content-Type": "application/json",
+          };
+          if (this.configuration.username) {
+              headers["Authorization"] = "Basic " + btoa(this.configuration.username + ":" + this.configuration.password);
+          }
+          fetchOptions.headers = __assign({}, headers);
+          fetchOptions.body = JSON.stringify({
+              id: request.id
+          });
+          return Promise.race([
+              fetch(this.configuration.basePath + urlPath + urlQuery, fetchOptions).then(function (response) {
+                  if (response.status >= 200 && response.status < 300) {
+                      return response.json();
+                  }
+                  else {
+                      throw response;
+                  }
+              }),
+              new Promise(function (_, reject) {
+                  return setTimeout(reject, _this.configuration.timeoutMs, "Request timed out.");
+              }),
+          ]).then(function (apiSession) {
+              return Session.restore(apiSession.token || "");
+          });
+      };
+      Client.prototype.authenticateEmail = function (request) {
+          var _this = this;
+          var urlPath = "/v2/account/authenticate/email";
+          var queryParams = {
+              username: request.username,
+              create: request.create
+          };
+          var urlQuery = "?" + Object.keys(queryParams)
+              .map(function (k) {
+              if (queryParams[k] instanceof Array) {
+                  return queryParams[k].reduce(function (prev, curr) {
+                      return prev + encodeURIComponent(k) + "=" + encodeURIComponent(curr) + "&";
+                  }, "");
+              }
+              else {
+                  if (queryParams[k] != null) {
+                      return encodeURIComponent(k) + "=" + encodeURIComponent(queryParams[k]) + "&";
+                  }
+              }
+          })
+              .join("");
+          var fetchOptions = __assign({ method: "POST" });
+          var headers = {
+              "Accept": "application/json",
+              "Content-Type": "application/json",
+          };
+          if (this.configuration.username) {
+              headers["Authorization"] = "Basic " + btoa(this.configuration.username + ":" + this.configuration.password);
+          }
+          fetchOptions.headers = __assign({}, headers);
+          fetchOptions.body = JSON.stringify({
+              email: request.email,
+              password: request.password
+          });
+          return Promise.race([
+              fetch(this.configuration.basePath + urlPath + urlQuery, fetchOptions).then(function (response) {
+                  if (response.status >= 200 && response.status < 300) {
+                      return response.json();
+                  }
+                  else {
+                      throw response;
+                  }
+              }),
+              new Promise(function (_, reject) {
+                  return setTimeout(reject, _this.configuration.timeoutMs, "Request timed out.");
+              }),
+          ]).then(function (apiSession) {
+              return Session.restore(apiSession.token || "");
+          });
+      };
+      Client.prototype.authenticateFacebook = function (request) {
+          var _this = this;
+          var urlPath = "/v2/account/authenticate/facebook";
+          var queryParams = {
+              username: request.username,
+              create: request.create
+          };
+          var urlQuery = "?" + Object.keys(queryParams)
+              .map(function (k) {
+              if (queryParams[k] instanceof Array) {
+                  return queryParams[k].reduce(function (prev, curr) {
+                      return prev + encodeURIComponent(k) + "=" + encodeURIComponent(curr) + "&";
+                  }, "");
+              }
+              else {
+                  if (queryParams[k] != null) {
+                      return encodeURIComponent(k) + "=" + encodeURIComponent(queryParams[k]) + "&";
+                  }
+              }
+          })
+              .join("");
+          var fetchOptions = __assign({ method: "POST" });
+          var headers = {
+              "Accept": "application/json",
+              "Content-Type": "application/json",
+          };
+          if (this.configuration.username) {
+              headers["Authorization"] = "Basic " + btoa(this.configuration.username + ":" + this.configuration.password);
+          }
+          fetchOptions.headers = __assign({}, headers);
+          fetchOptions.body = JSON.stringify({
+              token: request.token
+          });
+          return Promise.race([
+              fetch(this.configuration.basePath + urlPath + urlQuery, fetchOptions).then(function (response) {
+                  if (response.status >= 200 && response.status < 300) {
+                      return response.json();
+                  }
+                  else {
+                      throw response;
+                  }
+              }),
+              new Promise(function (_, reject) {
+                  return setTimeout(reject, _this.configuration.timeoutMs, "Request timed out.");
+              }),
+          ]).then(function (apiSession) {
+              return Session.restore(apiSession.token || "");
+          });
+      };
+      Client.prototype.authenticateGoogle = function (request) {
+          var _this = this;
+          var urlPath = "/v2/account/authenticate/google";
+          var queryParams = {
+              username: request.username,
+              create: request.create
+          };
+          var urlQuery = "?" + Object.keys(queryParams)
+              .map(function (k) {
+              if (queryParams[k] instanceof Array) {
+                  return queryParams[k].reduce(function (prev, curr) {
+                      return prev + encodeURIComponent(k) + "=" + encodeURIComponent(curr) + "&";
+                  }, "");
+              }
+              else {
+                  if (queryParams[k] != null) {
+                      return encodeURIComponent(k) + "=" + encodeURIComponent(queryParams[k]) + "&";
+                  }
+              }
+          })
+              .join("");
+          var fetchOptions = __assign({ method: "POST" });
+          var headers = {
+              "Accept": "application/json",
+              "Content-Type": "application/json",
+          };
+          if (this.configuration.username) {
+              headers["Authorization"] = "Basic " + btoa(this.configuration.username + ":" + this.configuration.password);
+          }
+          fetchOptions.headers = __assign({}, headers);
+          fetchOptions.body = JSON.stringify({
+              token: request.token
+          });
+          return Promise.race([
+              fetch(this.configuration.basePath + urlPath + urlQuery, fetchOptions).then(function (response) {
+                  if (response.status >= 200 && response.status < 300) {
+                      return response.json();
+                  }
+                  else {
+                      throw response;
+                  }
+              }),
+              new Promise(function (_, reject) {
+                  return setTimeout(reject, _this.configuration.timeoutMs, "Request timed out.");
+              }),
+          ]).then(function (apiSession) {
+              return Session.restore(apiSession.token || "");
+          });
+      };
+      Client.prototype.authenticateGameCenter = function (request) {
+          var _this = this;
+          var urlPath = "/v2/account/authenticate/gamecenter";
+          var queryParams = {
+              username: request.username,
+              create: request.create
+          };
+          var urlQuery = "?" + Object.keys(queryParams)
+              .map(function (k) {
+              if (queryParams[k] instanceof Array) {
+                  return queryParams[k].reduce(function (prev, curr) {
+                      return prev + encodeURIComponent(k) + "=" + encodeURIComponent(curr) + "&";
+                  }, "");
+              }
+              else {
+                  if (queryParams[k] != null) {
+                      return encodeURIComponent(k) + "=" + encodeURIComponent(queryParams[k]) + "&";
+                  }
+              }
+          })
+              .join("");
+          var fetchOptions = __assign({ method: "POST" });
+          var headers = {
+              "Accept": "application/json",
+              "Content-Type": "application/json",
+          };
+          if (this.configuration.username) {
+              headers["Authorization"] = "Basic " + btoa(this.configuration.username + ":" + this.configuration.password);
+          }
+          fetchOptions.headers = __assign({}, headers);
+          fetchOptions.body = JSON.stringify({
+              bundle_id: request.bundle_id,
+              player_id: request.player_id,
+              public_key_url: request.public_key_url,
+              salt: request.salt,
+              signature: request.signature,
+              timestamp_seconds: request.timestamp_seconds
+          });
+          return Promise.race([
+              fetch(this.configuration.basePath + urlPath + urlQuery, fetchOptions).then(function (response) {
+                  if (response.status >= 200 && response.status < 300) {
+                      return response.json();
+                  }
+                  else {
+                      throw response;
+                  }
+              }),
+              new Promise(function (_, reject) {
+                  return setTimeout(reject, _this.configuration.timeoutMs, "Request timed out.");
+              }),
+          ]).then(function (apiSession) {
+              return Session.restore(apiSession.token || "");
+          });
+      };
+      Client.prototype.authenticateSteam = function (request) {
+          var _this = this;
+          var urlPath = "/v2/account/authenticate/steam";
+          var queryParams = {
+              username: request.username,
+              create: request.create
+          };
+          var urlQuery = "?" + Object.keys(queryParams)
+              .map(function (k) {
+              if (queryParams[k] instanceof Array) {
+                  return queryParams[k].reduce(function (prev, curr) {
+                      return prev + encodeURIComponent(k) + "=" + encodeURIComponent(curr) + "&";
+                  }, "");
+              }
+              else {
+                  if (queryParams[k] != null) {
+                      return encodeURIComponent(k) + "=" + encodeURIComponent(queryParams[k]) + "&";
+                  }
+              }
+          })
+              .join("");
+          var fetchOptions = __assign({ method: "POST" });
+          var headers = {
+              "Accept": "application/json",
+              "Content-Type": "application/json",
+          };
+          if (this.configuration.username) {
+              headers["Authorization"] = "Basic " + btoa(this.configuration.username + ":" + this.configuration.password);
+          }
+          fetchOptions.headers = __assign({}, headers);
+          fetchOptions.body = JSON.stringify({
+              token: request.token
+          });
+          return Promise.race([
+              fetch(this.configuration.basePath + urlPath + urlQuery, fetchOptions).then(function (response) {
+                  if (response.status >= 200 && response.status < 300) {
+                      return response.json();
+                  }
+                  else {
+                      throw response;
+                  }
+              }),
+              new Promise(function (_, reject) {
+                  return setTimeout(reject, _this.configuration.timeoutMs, "Request timed out.");
+              }),
+          ]).then(function (apiSession) {
+              return Session.restore(apiSession.token || "");
+          });
+      };
+      Client.prototype.blockFriends = function (session, ids, usernames) {
+          var _this = this;
+          this.configuration.bearerToken = (session && session.token);
+          var urlPath = "/v2/friend/block";
+          var queryParams = {
+              ids: ids,
+              usernames: usernames
+          };
+          var urlQuery = "?" + Object.keys(queryParams)
+              .map(function (k) {
+              if (queryParams[k] instanceof Array) {
+                  return queryParams[k].reduce(function (prev, curr) {
+                      return prev + encodeURIComponent(k) + "=" + encodeURIComponent(curr) + "&";
+                  }, "");
+              }
+              else {
+                  if (queryParams[k] != null) {
+                      return encodeURIComponent(k) + "=" + encodeURIComponent(queryParams[k]) + "&";
+                  }
+              }
+          })
+              .join("");
+          var fetchOptions = __assign({ method: "POST" });
+          var headers = {
+              "Accept": "application/json",
+              "Content-Type": "application/json",
+          };
+          if (this.configuration.bearerToken) {
+              headers["Authorization"] = "Bearer " + this.configuration.bearerToken;
+          }
+          else if (this.configuration.username) {
+              headers["Authorization"] = "Basic " + btoa(this.configuration.username + ":" + this.configuration.password);
+          }
+          fetchOptions.headers = __assign({}, headers);
+          return Promise.race([
+              fetch(this.configuration.basePath + urlPath + urlQuery, fetchOptions).then(function (response) {
+                  if (response.status >= 200 && response.status < 300) {
+                      return response.json();
+                  }
+                  else {
+                      throw response;
+                  }
+              }),
+              new Promise(function (_, reject) {
+                  return setTimeout(reject, _this.configuration.timeoutMs, "Request timed out.");
+              }),
+          ]).then(function (response) {
+              return Promise.resolve(response != undefined);
+          });
+      };
+      Client.prototype.createGroup = function (session, request) {
+          this.configuration.bearerToken = (session && session.token);
+          return this.apiClient.createGroup(request).then(function (response) {
+              return Promise.resolve({
+                  avatar_url: response.avatar_url,
+                  create_time: response.create_time,
+                  creator_id: response.creator_id,
+                  description: response.description,
+                  edge_count: response.edge_count ? Number(response.edge_count) : 0,
+                  id: response.id,
+                  lang_tag: response.lang_tag,
+                  max_count: response.max_count ? Number(response.max_count) : 0,
+                  metadata: response.metadata ? JSON.parse(response.metadata) : undefined,
+                  name: response.name,
+                  open: response.open,
+                  update_time: response.update_time
+              });
+          });
+      };
+      Client.prototype.createSocket = function (useSSL, verbose) {
+          if (useSSL === void 0) { useSSL = false; }
+          if (verbose === void 0) { verbose = false; }
+          return new DefaultSocket(this.host, this.port, useSSL, verbose);
+      };
+      Client.prototype.deleteFriends = function (session, ids, usernames) {
+          var _this = this;
+          this.configuration.bearerToken = (session && session.token);
+          var urlPath = "/v2/friend";
+          var queryParams = {
+              ids: ids,
+              usernames: usernames
+          };
+          var urlQuery = "?" + Object.keys(queryParams)
+              .map(function (k) {
+              if (queryParams[k] instanceof Array) {
+                  return queryParams[k].reduce(function (prev, curr) {
+                      return prev + encodeURIComponent(k) + "=" + encodeURIComponent(curr) + "&";
+                  }, "");
+              }
+              else {
+                  if (queryParams[k] != null) {
+                      return encodeURIComponent(k) + "=" + encodeURIComponent(queryParams[k]) + "&";
+                  }
+              }
+          })
+              .join("");
+          var fetchOptions = __assign({ method: "DELETE" });
+          var headers = {
+              "Accept": "application/json",
+              "Content-Type": "application/json",
+          };
+          if (this.configuration.bearerToken) {
+              headers["Authorization"] = "Bearer " + this.configuration.bearerToken;
+          }
+          else if (this.configuration.username) {
+              headers["Authorization"] = "Basic " + btoa(this.configuration.username + ":" + this.configuration.password);
+          }
+          fetchOptions.headers = __assign({}, headers);
+          return Promise.race([
+              fetch(this.configuration.basePath + urlPath + urlQuery, fetchOptions).then(function (response) {
+                  if (response.status >= 200 && response.status < 300) {
+                      return response.json();
+                  }
+                  else {
+                      throw response;
+                  }
+              }),
+              new Promise(function (_, reject) {
+                  return setTimeout(reject, _this.configuration.timeoutMs, "Request timed out.");
+              }),
+          ]).then(function (response) {
+              return Promise.resolve(response != undefined);
+          });
+      };
+      Client.prototype.deleteGroup = function (session, groupId) {
+          this.configuration.bearerToken = (session && session.token);
+          return this.apiClient.deleteGroup(groupId).then(function (response) {
+              return response !== undefined;
+          });
+      };
+      Client.prototype.deleteNotifications = function (session, ids) {
+          var _this = this;
+          this.configuration.bearerToken = (session && session.token);
+          var urlPath = "/v2/notification";
+          var queryParams = {
+              ids: ids
+          };
+          var urlQuery = "?" + Object.keys(queryParams)
+              .map(function (k) {
+              if (queryParams[k] instanceof Array) {
+                  return queryParams[k].reduce(function (prev, curr) {
+                      return prev + encodeURIComponent(k) + "=" + encodeURIComponent(curr) + "&";
+                  }, "");
+              }
+              else {
+                  if (queryParams[k] != null) {
+                      return encodeURIComponent(k) + "=" + encodeURIComponent(queryParams[k]) + "&";
+                  }
+              }
+          })
+              .join("");
+          var fetchOptions = __assign({ method: "DELETE" });
+          var headers = {
+              "Accept": "application/json",
+              "Content-Type": "application/json",
+          };
+          if (this.configuration.bearerToken) {
+              headers["Authorization"] = "Bearer " + this.configuration.bearerToken;
+          }
+          else if (this.configuration.username) {
+              headers["Authorization"] = "Basic " + btoa(this.configuration.username + ":" + this.configuration.password);
+          }
+          fetchOptions.headers = __assign({}, headers);
+          return Promise.race([
+              fetch(this.configuration.basePath + urlPath + urlQuery, fetchOptions).then(function (response) {
+                  if (response.status >= 200 && response.status < 300) {
+                      return response.json();
+                  }
+                  else {
+                      throw response;
+                  }
+              }),
+              new Promise(function (_, reject) {
+                  return setTimeout(reject, _this.configuration.timeoutMs, "Request timed out.");
+              }),
+          ]).then(function (response) {
+              return Promise.resolve(response != undefined);
+          });
+      };
+      Client.prototype.deleteStorageObjects = function (session, request) {
+          this.configuration.bearerToken = (session && session.token);
+          return this.apiClient.deleteStorageObjects(request).then(function (response) {
+              return Promise.resolve(response != undefined);
+          });
+      };
+      Client.prototype.getAccount = function (session) {
+          this.configuration.bearerToken = (session && session.token);
+          return this.apiClient.getAccount();
+      };
+      Client.prototype.importFacebookFriends = function (session, request) {
+          this.configuration.bearerToken = (session && session.token);
+          return this.apiClient.importFacebookFriends(request).then(function (response) {
+              return response !== undefined;
+          });
+      };
+      Client.prototype.getUsers = function (session, ids, usernames, facebookIds) {
+          this.configuration.bearerToken = (session && session.token);
+          return this.apiClient.getUsers(ids, usernames, facebookIds).then(function (response) {
+              var result = {
+                  users: []
+              };
+              if (response.users == null) {
+                  return Promise.resolve(result);
+              }
+              response.users.forEach(function (u) {
+                  result.users.push({
+                      avatar_url: u.avatar_url,
+                      create_time: u.create_time,
+                      display_name: u.display_name,
+                      edge_count: u.edge_count ? Number(u.edge_count) : 0,
+                      facebook_id: u.facebook_id,
+                      gamecenter_id: u.gamecenter_id,
+                      google_id: u.google_id,
+                      id: u.id,
+                      lang_tag: u.lang_tag,
+                      location: u.location,
+                      online: u.online,
+                      steam_id: u.steam_id,
+                      timezone: u.timezone,
+                      update_time: u.update_time,
+                      username: u.username,
+                      metadata: u.metadata ? JSON.parse(u.metadata) : undefined
+                  });
+              });
+              return Promise.resolve(result);
+          });
+      };
+      Client.prototype.joinGroup = function (session, groupId) {
+          this.configuration.bearerToken = (session && session.token);
+          return this.apiClient.joinGroup(groupId, {}).then(function (response) {
+              return response !== undefined;
+          });
+      };
+      Client.prototype.joinTournament = function (session, tournamentId) {
+          this.configuration.bearerToken = (session && session.token);
+          return this.apiClient.joinTournament(tournamentId, {}).then(function (response) {
+              return response !== undefined;
+          });
+      };
+      Client.prototype.kickGroupUsers = function (session, groupId, ids) {
+          var _this = this;
+          this.configuration.bearerToken = (session && session.token);
+          var urlPath = "/v2/group/" + groupId + "/kick";
+          var queryParams = {
+              user_ids: ids
+          };
+          var urlQuery = "?" + Object.keys(queryParams)
+              .map(function (k) {
+              if (queryParams[k] instanceof Array) {
+                  return queryParams[k].reduce(function (prev, curr) {
+                      return prev + encodeURIComponent(k) + "=" + encodeURIComponent(curr) + "&";
+                  }, "");
+              }
+              else {
+                  if (queryParams[k] != null) {
+                      return encodeURIComponent(k) + "=" + encodeURIComponent(queryParams[k]) + "&";
+                  }
+              }
+          })
+              .join("");
+          var fetchOptions = __assign({ method: "POST" });
+          var headers = {
+              "Accept": "application/json",
+              "Content-Type": "application/json",
+          };
+          if (this.configuration.bearerToken) {
+              headers["Authorization"] = "Bearer " + this.configuration.bearerToken;
+          }
+          else if (this.configuration.username) {
+              headers["Authorization"] = "Basic " + btoa(this.configuration.username + ":" + this.configuration.password);
+          }
+          fetchOptions.headers = __assign({}, headers);
+          return Promise.race([
+              fetch(this.configuration.basePath + urlPath + urlQuery, fetchOptions).then(function (response) {
+                  if (response.status >= 200 && response.status < 300) {
+                      return response.json();
+                  }
+                  else {
+                      throw response;
+                  }
+              }),
+              new Promise(function (_, reject) {
+                  return setTimeout(reject, _this.configuration.timeoutMs, "Request timed out.");
+              }),
+          ]).then(function (response) {
+              return Promise.resolve(response != undefined);
+          });
+      };
+      Client.prototype.leaveGroup = function (session, groupId) {
+          this.configuration.bearerToken = (session && session.token);
+          return this.apiClient.leaveGroup(groupId, {}).then(function (response) {
+              return response !== undefined;
+          });
+      };
+      Client.prototype.listChannelMessages = function (session, channelId, limit, forward, cursor) {
+          this.configuration.bearerToken = (session && session.token);
+          return this.apiClient.listChannelMessages(channelId, limit, forward, cursor).then(function (response) {
+              var result = {
+                  messages: [],
+                  next_cursor: response.next_cursor,
+                  prev_cursor: response.prev_cursor
+              };
+              if (response.messages == null) {
+                  return Promise.resolve(result);
+              }
+              response.messages.forEach(function (m) {
+                  result.messages.push({
+                      channel_id: m.channel_id,
+                      code: m.code ? Number(m.code) : 0,
+                      create_time: m.create_time,
+                      message_id: m.message_id,
+                      persistent: m.persistent,
+                      sender_id: m.sender_id,
+                      update_time: m.update_time,
+                      username: m.username,
+                      content: m.content ? JSON.parse(m.content) : undefined
+                  });
+              });
+              return Promise.resolve(result);
+          });
+      };
+      Client.prototype.listGroupUsers = function (session, groupId) {
+          this.configuration.bearerToken = (session && session.token);
+          return this.apiClient.listGroupUsers(groupId).then(function (response) {
+              var result = {
+                  group_users: []
+              };
+              if (response.group_users == null) {
+                  return Promise.resolve(result);
+              }
+              response.group_users.forEach(function (gu) {
+                  result.group_users.push({
+                      user: {
+                          avatar_url: gu.user.avatar_url,
+                          create_time: gu.user.create_time,
+                          display_name: gu.user.display_name,
+                          edge_count: gu.user.edge_count ? Number(gu.user.edge_count) : 0,
+                          facebook_id: gu.user.facebook_id,
+                          gamecenter_id: gu.user.gamecenter_id,
+                          google_id: gu.user.google_id,
+                          id: gu.user.id,
+                          lang_tag: gu.user.lang_tag,
+                          location: gu.user.location,
+                          online: gu.user.online,
+                          steam_id: gu.user.steam_id,
+                          timezone: gu.user.timezone,
+                          update_time: gu.user.update_time,
+                          username: gu.user.username,
+                          metadata: gu.user.metadata ? JSON.parse(gu.user.metadata) : undefined
+                      },
+                      state: gu.state ? Number(gu.state) : 0
+                  });
+              });
+              return Promise.resolve(result);
+          });
+      };
+      Client.prototype.listUserGroups = function (session, userId) {
+          this.configuration.bearerToken = (session && session.token);
+          return this.apiClient.listUserGroups(userId).then(function (response) {
+              var result = {
+                  user_groups: []
+              };
+              if (response.user_groups == null) {
+                  return Promise.resolve(result);
+              }
+              response.user_groups.forEach(function (ug) {
+                  result.user_groups.push({
+                      group: {
+                          avatar_url: ug.group.avatar_url,
+                          create_time: ug.group.create_time,
+                          creator_id: ug.group.creator_id,
+                          description: ug.group.description,
+                          edge_count: ug.group.edge_count ? Number(ug.group.edge_count) : 0,
+                          id: ug.group.id,
+                          lang_tag: ug.group.lang_tag,
+                          max_count: ug.group.max_count,
+                          metadata: ug.group.metadata ? JSON.parse(ug.group.metadata) : undefined,
+                          name: ug.group.name,
+                          open: ug.group.open,
+                          update_time: ug.group.update_time
+                      },
+                      state: ug.state ? Number(ug.state) : 0
+                  });
+              });
+              return Promise.resolve(result);
+          });
+      };
+      Client.prototype.listGroups = function (session, name, cursor, limit) {
+          this.configuration.bearerToken = (session && session.token);
+          return this.apiClient.listGroups(name, cursor, limit).then(function (response) {
+              var result = {
+                  groups: []
+              };
+              if (response.groups == null) {
+                  return Promise.resolve(result);
+              }
+              result.cursor = response.cursor;
+              response.groups.forEach(function (ug) {
+                  result.groups.push({
+                      avatar_url: ug.avatar_url,
+                      create_time: ug.create_time,
+                      creator_id: ug.creator_id,
+                      description: ug.description,
+                      edge_count: ug.edge_count ? Number(ug.edge_count) : 0,
+                      id: ug.id,
+                      lang_tag: ug.lang_tag,
+                      max_count: ug.max_count,
+                      metadata: ug.metadata ? JSON.parse(ug.metadata) : undefined,
+                      name: ug.name,
+                      open: ug.open,
+                      update_time: ug.update_time
+                  });
+              });
+              return Promise.resolve(result);
+          });
+      };
+      Client.prototype.linkCustom = function (session, request) {
+          this.configuration.bearerToken = (session && session.token);
+          return this.apiClient.linkCustom(request).then(function (response) {
+              return response !== undefined;
+          });
+      };
+      Client.prototype.linkDevice = function (session, request) {
+          this.configuration.bearerToken = (session && session.token);
+          return this.apiClient.linkDevice(request).then(function (response) {
+              return response !== undefined;
+          });
+      };
+      Client.prototype.linkEmail = function (session, request) {
+          this.configuration.bearerToken = (session && session.token);
+          return this.apiClient.linkEmail(request).then(function (response) {
+              return response !== undefined;
+          });
+      };
+      Client.prototype.linkFacebook = function (session, request) {
+          this.configuration.bearerToken = (session && session.token);
+          return this.apiClient.linkFacebook(request).then(function (response) {
+              return response !== undefined;
+          });
+      };
+      Client.prototype.linkGoogle = function (session, request) {
+          this.configuration.bearerToken = (session && session.token);
+          return this.apiClient.linkGoogle(request).then(function (response) {
+              return response !== undefined;
+          });
+      };
+      Client.prototype.linkGameCenter = function (session, request) {
+          this.configuration.bearerToken = (session && session.token);
+          return this.apiClient.linkGameCenter(request).then(function (response) {
+              return response !== undefined;
+          });
+      };
+      Client.prototype.linkSteam = function (session, request) {
+          this.configuration.bearerToken = (session && session.token);
+          return this.apiClient.linkSteam(request).then(function (response) {
+              return response !== undefined;
+          });
+      };
+      Client.prototype.listFriends = function (session) {
+          this.configuration.bearerToken = (session && session.token);
+          return this.apiClient.listFriends().then(function (response) {
+              var result = {
+                  friends: []
+              };
+              if (response.friends == null) {
+                  return Promise.resolve(result);
+              }
+              response.friends.forEach(function (f) {
+                  result.friends.push({
+                      user: {
+                          avatar_url: f.user.avatar_url,
+                          create_time: f.user.create_time,
+                          display_name: f.user.display_name,
+                          edge_count: f.user.edge_count ? Number(f.user.edge_count) : 0,
+                          facebook_id: f.user.facebook_id,
+                          gamecenter_id: f.user.gamecenter_id,
+                          google_id: f.user.google_id,
+                          id: f.user.id,
+                          lang_tag: f.user.lang_tag,
+                          location: f.user.location,
+                          online: f.user.online,
+                          steam_id: f.user.steam_id,
+                          timezone: f.user.timezone,
+                          update_time: f.user.update_time,
+                          username: f.user.username,
+                          metadata: f.user.metadata ? JSON.parse(f.user.metadata) : undefined
+                      },
+                      state: f.state
+                  });
+              });
+              return Promise.resolve(result);
+          });
+      };
+      Client.prototype.listLeaderboardRecords = function (session, leaderboardId, ownerIds, limit, cursor) {
+          this.configuration.bearerToken = (session && session.token);
+          return this.apiClient.listLeaderboardRecords(leaderboardId, ownerIds, limit, cursor).then(function (response) {
+              var list = {
+                  next_cursor: response.next_cursor,
+                  prev_cursor: response.prev_cursor,
+                  owner_records: [],
+                  records: []
+              };
+              if (response.owner_records != null) {
+                  response.owner_records.forEach(function (o) {
+                      list.owner_records.push({
+                          expiry_time: o.expiry_time,
+                          leaderboard_id: o.leaderboard_id,
+                          metadata: o.metadata ? JSON.parse(o.metadata) : undefined,
+                          num_score: o.num_score ? Number(o.num_score) : 0,
+                          owner_id: o.owner_id,
+                          rank: o.rank ? Number(o.rank) : 0,
+                          score: o.score ? Number(o.score) : 0,
+                          subscore: o.subscore ? Number(o.subscore) : 0,
+                          update_time: o.update_time,
+                          username: o.username,
+                          max_num_score: o.max_num_score ? Number(o.max_num_score) : 0,
+                      });
+                  });
+              }
+              if (response.records != null) {
+                  response.records.forEach(function (o) {
+                      list.records.push({
+                          expiry_time: o.expiry_time,
+                          leaderboard_id: o.leaderboard_id,
+                          metadata: o.metadata ? JSON.parse(o.metadata) : undefined,
+                          num_score: o.num_score ? Number(o.num_score) : 0,
+                          owner_id: o.owner_id,
+                          rank: o.rank ? Number(o.rank) : 0,
+                          score: o.score ? Number(o.score) : 0,
+                          subscore: o.subscore ? Number(o.subscore) : 0,
+                          update_time: o.update_time,
+                          username: o.username,
+                          max_num_score: o.max_num_score ? Number(o.max_num_score) : 0,
+                      });
+                  });
+              }
+              return Promise.resolve(list);
+          });
+      };
+      Client.prototype.listLeaderboardRecordsAroundOwner = function (session, leaderboardId, ownerId, limit) {
+          this.configuration.bearerToken = (session && session.token);
+          return this.apiClient.listLeaderboardRecordsAroundOwner(leaderboardId, ownerId, limit).then(function (response) {
+              var list = {
+                  next_cursor: response.next_cursor,
+                  prev_cursor: response.prev_cursor,
+                  owner_records: [],
+                  records: []
+              };
+              if (response.owner_records != null) {
+                  response.owner_records.forEach(function (o) {
+                      list.owner_records.push({
+                          expiry_time: o.expiry_time,
+                          leaderboard_id: o.leaderboard_id,
+                          metadata: o.metadata ? JSON.parse(o.metadata) : undefined,
+                          num_score: o.num_score ? Number(o.num_score) : 0,
+                          owner_id: o.owner_id,
+                          rank: o.rank ? Number(o.rank) : 0,
+                          score: o.score ? Number(o.score) : 0,
+                          subscore: o.subscore ? Number(o.subscore) : 0,
+                          update_time: o.update_time,
+                          username: o.username,
+                          max_num_score: o.max_num_score ? Number(o.max_num_score) : 0,
+                      });
+                  });
+              }
+              if (response.records != null) {
+                  response.records.forEach(function (o) {
+                      list.records.push({
+                          expiry_time: o.expiry_time,
+                          leaderboard_id: o.leaderboard_id,
+                          metadata: o.metadata ? JSON.parse(o.metadata) : undefined,
+                          num_score: o.num_score ? Number(o.num_score) : 0,
+                          owner_id: o.owner_id,
+                          rank: o.rank ? Number(o.rank) : 0,
+                          score: o.score ? Number(o.score) : 0,
+                          subscore: o.subscore ? Number(o.subscore) : 0,
+                          update_time: o.update_time,
+                          username: o.username,
+                          max_num_score: o.max_num_score ? Number(o.max_num_score) : 0,
+                      });
+                  });
+              }
+              return Promise.resolve(list);
+          });
+      };
+      Client.prototype.listMatches = function (session, limit, authoritative, label, minSize, maxSize, query) {
+          this.configuration.bearerToken = (session && session.token);
+          return this.apiClient.listMatches(limit, authoritative, label, minSize, maxSize, query);
+      };
+      Client.prototype.listNotifications = function (session, limit, cacheableCursor) {
+          this.configuration.bearerToken = (session && session.token);
+          return this.apiClient.listNotifications(limit, cacheableCursor).then(function (response) {
+              var result = {
+                  cacheable_cursor: response.cacheable_cursor,
+                  notifications: [],
+              };
+              if (response.notifications == null) {
+                  return Promise.resolve(result);
+              }
+              response.notifications.forEach(function (n) {
+                  result.notifications.push({
+                      code: n.code ? Number(n.code) : 0,
+                      create_time: n.create_time,
+                      id: n.id,
+                      persistent: n.persistent,
+                      sender_id: n.sender_id,
+                      subject: n.subject,
+                      content: n.content ? JSON.parse(n.content) : undefined
+                  });
+              });
+              return Promise.resolve(result);
+          });
+      };
+      Client.prototype.listStorageObjects = function (session, collection, userId, limit, cursor) {
+          this.configuration.bearerToken = (session && session.token);
+          return this.apiClient.listStorageObjects(collection, userId, limit, cursor).then(function (response) {
+              var result = {
+                  objects: [],
+                  cursor: response.cursor
+              };
+              if (response.objects == null) {
+                  return Promise.resolve(result);
+              }
+              response.objects.forEach(function (o) {
+                  result.objects.push({
+                      collection: o.collection,
+                      key: o.key,
+                      permission_read: o.permission_read ? Number(o.permission_read) : 0,
+                      permission_write: o.permission_write ? Number(o.permission_write) : 0,
+                      value: o.value ? JSON.parse(o.value) : undefined,
+                      version: o.version,
+                      user_id: o.user_id,
+                      create_time: o.create_time,
+                      update_time: o.update_time
+                  });
+              });
+              return Promise.resolve(result);
+          });
+      };
+      Client.prototype.listTournaments = function (session, categoryStart, categoryEnd, startTime, endTime, limit, cursor) {
+          this.configuration.bearerToken = (session && session.token);
+          return this.apiClient.listTournaments(categoryStart, categoryEnd, startTime, endTime, limit, cursor).then(function (response) {
+              var list = {
+                  cursor: response.cursor,
+                  tournaments: [],
+              };
+              if (response.tournaments != null) {
+                  response.tournaments.forEach(function (o) {
+                      list.tournaments.push({
+                          id: o.id,
+                          title: o.title,
+                          description: o.description,
+                          duration: o.duration ? Number(o.duration) : 0,
+                          category: o.category ? Number(o.category) : 0,
+                          sort_order: o.sort_order ? Number(o.sort_order) : 0,
+                          size: o.size ? Number(o.size) : 0,
+                          max_size: o.max_size ? Number(o.max_size) : 0,
+                          max_num_score: o.max_num_score ? Number(o.max_num_score) : 0,
+                          can_enter: o.can_enter,
+                          end_active: o.end_active ? Number(o.end_active) : 0,
+                          next_reset: o.next_reset ? Number(o.next_reset) : 0,
+                          metadata: o.metadata ? JSON.parse(o.metadata) : undefined,
+                          create_time: o.create_time,
+                          start_time: o.start_time,
+                          end_time: o.end_time,
+                      });
+                  });
+              }
+              return Promise.resolve(list);
+          });
+      };
+      Client.prototype.listTournamentRecords = function (session, tournamentId, ownerIds, limit, cursor) {
+          this.configuration.bearerToken = (session && session.token);
+          return this.apiClient.listTournamentRecords(tournamentId, ownerIds, limit, cursor).then(function (response) {
+              var list = {
+                  next_cursor: response.next_cursor,
+                  prev_cursor: response.prev_cursor,
+                  owner_records: [],
+                  records: []
+              };
+              if (response.owner_records != null) {
+                  response.owner_records.forEach(function (o) {
+                      list.owner_records.push({
+                          expiry_time: o.expiry_time,
+                          leaderboard_id: o.leaderboard_id,
+                          metadata: o.metadata ? JSON.parse(o.metadata) : undefined,
+                          num_score: o.num_score ? Number(o.num_score) : 0,
+                          owner_id: o.owner_id,
+                          rank: o.rank ? Number(o.rank) : 0,
+                          score: o.score ? Number(o.score) : 0,
+                          subscore: o.subscore ? Number(o.subscore) : 0,
+                          update_time: o.update_time,
+                          username: o.username,
+                          max_num_score: o.max_num_score ? Number(o.max_num_score) : 0,
+                      });
+                  });
+              }
+              if (response.records != null) {
+                  response.records.forEach(function (o) {
+                      list.records.push({
+                          expiry_time: o.expiry_time,
+                          leaderboard_id: o.leaderboard_id,
+                          metadata: o.metadata ? JSON.parse(o.metadata) : undefined,
+                          num_score: o.num_score ? Number(o.num_score) : 0,
+                          owner_id: o.owner_id,
+                          rank: o.rank ? Number(o.rank) : 0,
+                          score: o.score ? Number(o.score) : 0,
+                          subscore: o.subscore ? Number(o.subscore) : 0,
+                          update_time: o.update_time,
+                          username: o.username,
+                          max_num_score: o.max_num_score ? Number(o.max_num_score) : 0,
+                      });
+                  });
+              }
+              return Promise.resolve(list);
+          });
+      };
+      Client.prototype.listTournamentRecordsAroundOwner = function (session, tournamentId, ownerId, limit) {
+          this.configuration.bearerToken = (session && session.token);
+          return this.apiClient.listTournamentRecordsAroundOwner(tournamentId, ownerId, limit).then(function (response) {
+              var list = {
+                  next_cursor: response.next_cursor,
+                  prev_cursor: response.prev_cursor,
+                  owner_records: [],
+                  records: []
+              };
+              if (response.owner_records != null) {
+                  response.owner_records.forEach(function (o) {
+                      list.owner_records.push({
+                          expiry_time: o.expiry_time,
+                          leaderboard_id: o.leaderboard_id,
+                          metadata: o.metadata ? JSON.parse(o.metadata) : undefined,
+                          num_score: o.num_score ? Number(o.num_score) : 0,
+                          owner_id: o.owner_id,
+                          rank: o.rank ? Number(o.rank) : 0,
+                          score: o.score ? Number(o.score) : 0,
+                          subscore: o.subscore ? Number(o.subscore) : 0,
+                          update_time: o.update_time,
+                          username: o.username,
+                          max_num_score: o.max_num_score ? Number(o.max_num_score) : 0,
+                      });
+                  });
+              }
+              if (response.records != null) {
+                  response.records.forEach(function (o) {
+                      list.records.push({
+                          expiry_time: o.expiry_time,
+                          leaderboard_id: o.leaderboard_id,
+                          metadata: o.metadata ? JSON.parse(o.metadata) : undefined,
+                          num_score: o.num_score ? Number(o.num_score) : 0,
+                          owner_id: o.owner_id,
+                          rank: o.rank ? Number(o.rank) : 0,
+                          score: o.score ? Number(o.score) : 0,
+                          subscore: o.subscore ? Number(o.subscore) : 0,
+                          update_time: o.update_time,
+                          username: o.username,
+                          max_num_score: o.max_num_score ? Number(o.max_num_score) : 0,
+                      });
+                  });
+              }
+              return Promise.resolve(list);
+          });
+      };
+      Client.prototype.promoteGroupUsers = function (session, groupId, ids) {
+          var _this = this;
+          this.configuration.bearerToken = (session && session.token);
+          var urlPath = "/v2/group/" + groupId + "/promote";
+          var queryParams = {
+              user_ids: ids
+          };
+          var urlQuery = "?" + Object.keys(queryParams)
+              .map(function (k) {
+              if (queryParams[k] instanceof Array) {
+                  return queryParams[k].reduce(function (prev, curr) {
+                      return prev + encodeURIComponent(k) + "=" + encodeURIComponent(curr) + "&";
+                  }, "");
+              }
+              else {
+                  if (queryParams[k] != null) {
+                      return encodeURIComponent(k) + "=" + encodeURIComponent(queryParams[k]) + "&";
+                  }
+              }
+          })
+              .join("");
+          var fetchOptions = __assign({ method: "POST" });
+          var headers = {
+              "Accept": "application/json",
+              "Content-Type": "application/json",
+          };
+          if (this.configuration.bearerToken) {
+              headers["Authorization"] = "Bearer " + this.configuration.bearerToken;
+          }
+          else if (this.configuration.username) {
+              headers["Authorization"] = "Basic " + btoa(this.configuration.username + ":" + this.configuration.password);
+          }
+          fetchOptions.headers = __assign({}, headers);
+          return Promise.race([
+              fetch(this.configuration.basePath + urlPath + urlQuery, fetchOptions).then(function (response) {
+                  if (response.status >= 200 && response.status < 300) {
+                      return response.json();
+                  }
+                  else {
+                      throw response;
+                  }
+              }),
+              new Promise(function (_, reject) {
+                  return setTimeout(reject, _this.configuration.timeoutMs, "Request timed out.");
+              }),
+          ]).then(function (response) {
+              return Promise.resolve(response != undefined);
+          });
+      };
+      Client.prototype.readStorageObjects = function (session, request) {
+          this.configuration.bearerToken = (session && session.token);
+          return this.apiClient.readStorageObjects(request).then(function (response) {
+              var result = { objects: [] };
+              if (response.objects == null) {
+                  return Promise.resolve(result);
+              }
+              response.objects.forEach(function (o) {
+                  result.objects.push({
+                      collection: o.collection,
+                      key: o.key,
+                      permission_read: o.permission_read ? Number(o.permission_read) : 0,
+                      permission_write: o.permission_write ? Number(o.permission_write) : 0,
+                      value: o.value ? JSON.parse(o.value) : undefined,
+                      version: o.version,
+                      user_id: o.user_id,
+                      create_time: o.create_time,
+                      update_time: o.update_time
+                  });
+              });
+              return Promise.resolve(result);
+          });
+      };
+      Client.prototype.rpc = function (session, id, input) {
+          this.configuration.bearerToken = (session && session.token);
+          return this.apiClient.rpcFunc(id, JSON.stringify(input)).then(function (response) {
+              return Promise.resolve({
+                  id: response.id,
+                  payload: (!response.payload) ? undefined : JSON.parse(response.payload)
+              });
+          });
+      };
+      Client.prototype.rpcGet = function (id, session, httpKey, input) {
+          var _this = this;
+          if (!httpKey || httpKey == "") {
+              this.configuration.bearerToken = (session && session.token);
+          }
+          else {
+              this.configuration.username = undefined;
+              this.configuration.bearerToken = undefined;
+          }
+          return this.apiClient.rpcFunc2(id, input && JSON.stringify(input) || "", httpKey)
+              .then(function (response) {
+              _this.configuration.username = _this.serverkey;
+              return Promise.resolve({
+                  id: response.id,
+                  payload: (!response.payload) ? undefined : JSON.parse(response.payload)
+              });
+          }).catch(function (err) {
+              _this.configuration.username = _this.serverkey;
+              throw err;
+          });
+      };
+      Client.prototype.unlinkCustom = function (session, request) {
+          this.configuration.bearerToken = (session && session.token);
+          return this.apiClient.unlinkCustom(request).then(function (response) {
+              return response !== undefined;
+          });
+      };
+      Client.prototype.unlinkDevice = function (session, request) {
+          this.configuration.bearerToken = (session && session.token);
+          return this.apiClient.unlinkDevice(request).then(function (response) {
+              return response !== undefined;
+          });
+      };
+      Client.prototype.unlinkEmail = function (session, request) {
+          this.configuration.bearerToken = (session && session.token);
+          return this.apiClient.unlinkEmail(request).then(function (response) {
+              return response !== undefined;
+          });
+      };
+      Client.prototype.unlinkFacebook = function (session, request) {
+          this.configuration.bearerToken = (session && session.token);
+          return this.apiClient.unlinkFacebook(request).then(function (response) {
+              return response !== undefined;
+          });
+      };
+      Client.prototype.unlinkGoogle = function (session, request) {
+          this.configuration.bearerToken = (session && session.token);
+          return this.apiClient.unlinkGoogle(request).then(function (response) {
+              return response !== undefined;
+          });
+      };
+      Client.prototype.unlinkGameCenter = function (session, request) {
+          this.configuration.bearerToken = (session && session.token);
+          return this.apiClient.unlinkGameCenter(request).then(function (response) {
+              return response !== undefined;
+          });
+      };
+      Client.prototype.unlinkSteam = function (session, request) {
+          this.configuration.bearerToken = (session && session.token);
+          return this.apiClient.unlinkSteam(request).then(function (response) {
+              return response !== undefined;
+          });
+      };
+      Client.prototype.updateAccount = function (session, request) {
+          this.configuration.bearerToken = (session && session.token);
+          return this.apiClient.updateAccount(request).then(function (response) {
+              return response !== undefined;
+          });
+      };
+      Client.prototype.updateGroup = function (session, groupId, request) {
+          this.configuration.bearerToken = (session && session.token);
+          return this.apiClient.updateGroup(groupId, request).then(function (response) {
+              return response !== undefined;
+          });
+      };
+      Client.prototype.writeLeaderboardRecord = function (session, leaderboardId, request) {
+          this.configuration.bearerToken = (session && session.token);
+          return this.apiClient.writeLeaderboardRecord(leaderboardId, {
+              metadata: request.metadata ? JSON.stringify(request.metadata) : undefined,
+              score: request.score,
+              subscore: request.subscore
+          }).then(function (response) {
+              return Promise.resolve({
+                  expiry_time: response.expiry_time,
+                  leaderboard_id: response.leaderboard_id,
+                  metadata: response.metadata ? JSON.parse(response.metadata) : undefined,
+                  num_score: response.num_score ? Number(response.num_score) : 0,
+                  owner_id: response.owner_id,
+                  score: response.score ? Number(response.score) : 0,
+                  subscore: response.subscore ? Number(response.subscore) : 0,
+                  update_time: response.update_time,
+                  username: response.username,
+                  max_num_score: response.max_num_score ? Number(response.max_num_score) : 0,
+                  rank: response.rank ? Number(response.rank) : 0,
+              });
+          });
+      };
+      Client.prototype.writeStorageObjects = function (session, objects) {
+          this.configuration.bearerToken = (session && session.token);
+          var request = { objects: [] };
+          objects.forEach(function (o) {
+              request.objects.push({
+                  collection: o.collection,
+                  key: o.key,
+                  permission_read: o.permission_read,
+                  permission_write: o.permission_write,
+                  value: JSON.stringify(o.value),
+                  version: o.version
+              });
+          });
+          return this.apiClient.writeStorageObjects(request);
+      };
+      Client.prototype.writeTournamentRecord = function (session, tournamentId, request) {
+          this.configuration.bearerToken = (session && session.token);
+          return this.apiClient.writeTournamentRecord(tournamentId, {
+              metadata: request.metadata ? JSON.stringify(request.metadata) : undefined,
+              score: request.score,
+              subscore: request.subscore
+          }).then(function (response) {
+              return Promise.resolve({
+                  expiry_time: response.expiry_time,
+                  leaderboard_id: response.leaderboard_id,
+                  metadata: response.metadata ? JSON.parse(response.metadata) : undefined,
+                  num_score: response.num_score ? Number(response.num_score) : 0,
+                  owner_id: response.owner_id,
+                  score: response.score ? Number(response.score) : 0,
+                  subscore: response.subscore ? Number(response.subscore) : 0,
+                  update_time: response.update_time,
+                  username: response.username,
+                  max_num_score: response.max_num_score ? Number(response.max_num_score) : 0,
+                  rank: response.rank ? Number(response.rank) : 0,
+              });
+          });
+      };
+      return Client;
   }());
 
   exports.Client = Client;
